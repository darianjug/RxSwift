//
//  StartWith.swift
//  RxCocoa
//
//  Created by Krunoslav Zaher on 4/6/15.
//  Copyright (c) 2015 Krunoslav Zaher. All rights reserved.
//

import Foundation
<<<<<<< HEAD
//import RxSwift
=======
>>>>>>> f978d02c

class StartWith<Element>: Producer<Element> {
    let element: Element
    let source: Observable<Element>
    
    init(source: Observable<Element>, element: Element) {
        self.source = source
        self.element = element
        super.init()
    }
    
    override func run<O : ObserverType where O.Element == Element>(observer: O, cancel: Disposable, setSink: (Disposable) -> Void) -> Disposable {
        sendNext(observer, element)
        
        return source.subscribeSafe(observer)
    }
}<|MERGE_RESOLUTION|>--- conflicted
+++ resolved
@@ -7,24 +7,20 @@
 //
 
 import Foundation
-<<<<<<< HEAD
-//import RxSwift
-=======
->>>>>>> f978d02c
 
 class StartWith<Element>: Producer<Element> {
     let element: Element
     let source: Observable<Element>
-    
+
     init(source: Observable<Element>, element: Element) {
         self.source = source
         self.element = element
         super.init()
     }
-    
+
     override func run<O : ObserverType where O.Element == Element>(observer: O, cancel: Disposable, setSink: (Disposable) -> Void) -> Disposable {
         sendNext(observer, element)
-        
+
         return source.subscribeSafe(observer)
     }
 }