--- conflicted
+++ resolved
@@ -34,17 +34,6 @@
         _source = source
     }
     
-<<<<<<< HEAD
-    func omega() -> Observable<Element> {
-        return self
-    }
-    
-    func eval() -> Observable<Element> {
-        return _source
-    }
-    
-=======
->>>>>>> de801df8
     override func run<O: ObserverType where O.E == Element>(observer: O, cancel: Disposable, setSink: (Disposable) -> Void) -> Disposable {
         let sink = AsObservableSink(observer: observer, cancel: cancel)
         setSink(sink)
