// !$*UTF8*$!
{
	archiveVersion = 1;
	classes = {
	};
	objectVersion = 46;
	objects = {

/* Begin PBXBuildFile section */
		0706E1961B14AF5100BA2D3A /* DetailViewController.swift in Sources */ = {isa = PBXBuildFile; fileRef = 0706E1951B14AF5100BA2D3A /* DetailViewController.swift */; };
		0706E19B1B17361100BA2D3A /* UIImageView+Extensions.swift in Sources */ = {isa = PBXBuildFile; fileRef = 0706E19A1B17361100BA2D3A /* UIImageView+Extensions.swift */; };
		0706E19D1B176EE200BA2D3A /* String+extensions.swift in Sources */ = {isa = PBXBuildFile; fileRef = 0706E19C1B176EE200BA2D3A /* String+extensions.swift */; };
		0706E19F1B17703E00BA2D3A /* RandomUserAPI.swift in Sources */ = {isa = PBXBuildFile; fileRef = 0706E19E1B17703E00BA2D3A /* RandomUserAPI.swift */; };
		075F13101B4E9D5A000D7861 /* APIWrappersViewController.swift in Sources */ = {isa = PBXBuildFile; fileRef = 075F130F1B4E9D5A000D7861 /* APIWrappersViewController.swift */; };
		07A5C3DB1B70B703001EFE5C /* CalculatorViewController.swift in Sources */ = {isa = PBXBuildFile; fileRef = 07A5C3DA1B70B703001EFE5C /* CalculatorViewController.swift */; };
		07A5C3DC1B70B703001EFE5C /* CalculatorViewController.swift in Sources */ = {isa = PBXBuildFile; fileRef = 07A5C3DA1B70B703001EFE5C /* CalculatorViewController.swift */; };
		07E300071B14995F00F00100 /* TableViewController.swift in Sources */ = {isa = PBXBuildFile; fileRef = 07E300061B14995F00F00100 /* TableViewController.swift */; };
		07E300091B149A2A00F00100 /* User.swift in Sources */ = {isa = PBXBuildFile; fileRef = 07E300081B149A2A00F00100 /* User.swift */; };
		07E3C2331B03605B0010338D /* Dependencies.swift in Sources */ = {isa = PBXBuildFile; fileRef = 07E3C2321B03605B0010338D /* Dependencies.swift */; };
		9B4612951C106CF100BBBB4E /* UIActivityIndicatorView+Rx.swift in Sources */ = {isa = PBXBuildFile; fileRef = 9B4612941C106CF100BBBB4E /* UIActivityIndicatorView+Rx.swift */; };
		B1604CB51BE49F8D002E1279 /* DownloadableImage.swift in Sources */ = {isa = PBXBuildFile; fileRef = B1604CB41BE49F8D002E1279 /* DownloadableImage.swift */; };
		B1604CC21BE5B895002E1279 /* ReachabilityService.swift in Sources */ = {isa = PBXBuildFile; fileRef = B18F3BE11BDB2E8F000AAC79 /* ReachabilityService.swift */; };
		B1604CC31BE5B8BD002E1279 /* ReachabilityService.swift in Sources */ = {isa = PBXBuildFile; fileRef = B18F3BE11BDB2E8F000AAC79 /* ReachabilityService.swift */; };
		B1604CC41BE5B8CE002E1279 /* DownloadableImage.swift in Sources */ = {isa = PBXBuildFile; fileRef = B1604CB41BE49F8D002E1279 /* DownloadableImage.swift */; };
		B1604CC91BE5BBFA002E1279 /* UIImageView+DownloadableImage.swift in Sources */ = {isa = PBXBuildFile; fileRef = B1604CC81BE5BBFA002E1279 /* UIImageView+DownloadableImage.swift */; };
		B1604CCA1BE5BC18002E1279 /* DownloadableImage.swift in Sources */ = {isa = PBXBuildFile; fileRef = B1604CB41BE49F8D002E1279 /* DownloadableImage.swift */; };
		B1604CCB1BE5BC45002E1279 /* UIImageView+DownloadableImage.swift in Sources */ = {isa = PBXBuildFile; fileRef = B1604CC81BE5BBFA002E1279 /* UIImageView+DownloadableImage.swift */; };
		B18F3BBC1BD92EC8000AAC79 /* Reachability.swift in Sources */ = {isa = PBXBuildFile; fileRef = B18F3BBB1BD92EC8000AAC79 /* Reachability.swift */; };
		B18F3BBF1BD93DFF000AAC79 /* Reachability.swift in Sources */ = {isa = PBXBuildFile; fileRef = B18F3BBB1BD92EC8000AAC79 /* Reachability.swift */; };
		B18F3BC11BD93E00000AAC79 /* Reachability.swift in Sources */ = {isa = PBXBuildFile; fileRef = B18F3BBB1BD92EC8000AAC79 /* Reachability.swift */; };
		B18F3BE21BDB2E8F000AAC79 /* ReachabilityService.swift in Sources */ = {isa = PBXBuildFile; fileRef = B18F3BE11BDB2E8F000AAC79 /* ReachabilityService.swift */; };
		B1B7C3D01BE006870076934E /* TakeLast.swift in Sources */ = {isa = PBXBuildFile; fileRef = B1B7C3CF1BE006870076934E /* TakeLast.swift */; };
		C803973A1BD3E17D009D8B26 /* ActivityIndicator.swift in Sources */ = {isa = PBXBuildFile; fileRef = C80397391BD3E17D009D8B26 /* ActivityIndicator.swift */; };
		C803973B1BD3E17D009D8B26 /* ActivityIndicator.swift in Sources */ = {isa = PBXBuildFile; fileRef = C80397391BD3E17D009D8B26 /* ActivityIndicator.swift */; };
		C809E97A1BE6841C0058D948 /* Wireframe.swift in Sources */ = {isa = PBXBuildFile; fileRef = C809E9791BE6841C0058D948 /* Wireframe.swift */; };
		C809E97B1BE6841C0058D948 /* Wireframe.swift in Sources */ = {isa = PBXBuildFile; fileRef = C809E9791BE6841C0058D948 /* Wireframe.swift */; };
		C809E97D1BE697100058D948 /* UIImage+Extensions.swift in Sources */ = {isa = PBXBuildFile; fileRef = C809E97C1BE697100058D948 /* UIImage+Extensions.swift */; };
		C809E97E1BE697100058D948 /* UIImage+Extensions.swift in Sources */ = {isa = PBXBuildFile; fileRef = C809E97C1BE697100058D948 /* UIImage+Extensions.swift */; };
		C809E97F1BE69B660058D948 /* Wireframe.swift in Sources */ = {isa = PBXBuildFile; fileRef = C809E9791BE6841C0058D948 /* Wireframe.swift */; };
		C809E9801BE69BA30058D948 /* UIImage+Extensions.swift in Sources */ = {isa = PBXBuildFile; fileRef = C809E97C1BE697100058D948 /* UIImage+Extensions.swift */; };
		C809E9811BE69C310058D948 /* ControlEvent+Driver.swift in Sources */ = {isa = PBXBuildFile; fileRef = C80DDEC21BCE9041006A1832 /* ControlEvent+Driver.swift */; };
		C809E9821BE69C310058D948 /* ControlProperty+Driver.swift in Sources */ = {isa = PBXBuildFile; fileRef = C80DDEC31BCE9041006A1832 /* ControlProperty+Driver.swift */; };
		C809E9831BE69C310058D948 /* Driver+Operators+arity.swift in Sources */ = {isa = PBXBuildFile; fileRef = C80DDEC41BCE9041006A1832 /* Driver+Operators+arity.swift */; };
		C809E9841BE69C350058D948 /* Driver+Operators.swift in Sources */ = {isa = PBXBuildFile; fileRef = C80DDEC61BCE9041006A1832 /* Driver+Operators.swift */; };
		C809E9851BE69C350058D948 /* Driver+Subscription.swift in Sources */ = {isa = PBXBuildFile; fileRef = C80DDEC71BCE9041006A1832 /* Driver+Subscription.swift */; };
		C809E9861BE69C350058D948 /* Driver.swift in Sources */ = {isa = PBXBuildFile; fileRef = C80DDEC81BCE9041006A1832 /* Driver.swift */; };
		C809E9871BE69C350058D948 /* ObservableConvertibleType+Driver.swift in Sources */ = {isa = PBXBuildFile; fileRef = C80DDEC91BCE9041006A1832 /* ObservableConvertibleType+Driver.swift */; };
		C809E9881BE69C3F0058D948 /* ControlEvent.swift in Sources */ = {isa = PBXBuildFile; fileRef = C89465191BC6C2BC0055219D /* ControlEvent.swift */; };
		C809E9891BE69C3F0058D948 /* ControlProperty.swift in Sources */ = {isa = PBXBuildFile; fileRef = C894651B1BC6C2BC0055219D /* ControlProperty.swift */; };
		C809E98A1BE69C530058D948 /* RxCocoa.swift in Sources */ = {isa = PBXBuildFile; fileRef = C89465311BC6C2BC0055219D /* RxCocoa.swift */; };
		C80DDE881BCDAA0F006A1832 /* SkipWhile.swift in Sources */ = {isa = PBXBuildFile; fileRef = C80DDE7A1BCDA952006A1832 /* SkipWhile.swift */; };
		C80DDED21BCE9046006A1832 /* ControlEvent+Driver.swift in Sources */ = {isa = PBXBuildFile; fileRef = C80DDEC21BCE9041006A1832 /* ControlEvent+Driver.swift */; };
		C80DDED31BCE9046006A1832 /* ControlProperty+Driver.swift in Sources */ = {isa = PBXBuildFile; fileRef = C80DDEC31BCE9041006A1832 /* ControlProperty+Driver.swift */; };
		C80DDED41BCE9046006A1832 /* Driver+Operators+arity.swift in Sources */ = {isa = PBXBuildFile; fileRef = C80DDEC41BCE9041006A1832 /* Driver+Operators+arity.swift */; };
		C80DDED51BCE9046006A1832 /* Driver+Operators+arity.tt in Resources */ = {isa = PBXBuildFile; fileRef = C80DDEC51BCE9041006A1832 /* Driver+Operators+arity.tt */; };
		C80DDED61BCE9046006A1832 /* Driver+Operators.swift in Sources */ = {isa = PBXBuildFile; fileRef = C80DDEC61BCE9041006A1832 /* Driver+Operators.swift */; };
		C80DDED71BCE9046006A1832 /* Driver+Subscription.swift in Sources */ = {isa = PBXBuildFile; fileRef = C80DDEC71BCE9041006A1832 /* Driver+Subscription.swift */; };
		C80DDED81BCE9046006A1832 /* Driver.swift in Sources */ = {isa = PBXBuildFile; fileRef = C80DDEC81BCE9041006A1832 /* Driver.swift */; };
		C80DDED91BCE9046006A1832 /* ObservableConvertibleType+Driver.swift in Sources */ = {isa = PBXBuildFile; fileRef = C80DDEC91BCE9041006A1832 /* ObservableConvertibleType+Driver.swift */; };
		C822B1CA1C14CB2B0088A01A /* GithubSignupViewModel.swift in Sources */ = {isa = PBXBuildFile; fileRef = C822B1C91C14CB2B0088A01A /* GithubSignupViewModel.swift */; };
		C822B1CB1C14CB2B0088A01A /* GithubSignupViewModel.swift in Sources */ = {isa = PBXBuildFile; fileRef = C822B1C91C14CB2B0088A01A /* GithubSignupViewModel.swift */; };
		C822B1D91C14CBEA0088A01A /* Protocols.swift in Sources */ = {isa = PBXBuildFile; fileRef = C822B1D81C14CBEA0088A01A /* Protocols.swift */; };
		C822B1DA1C14CBEA0088A01A /* Protocols.swift in Sources */ = {isa = PBXBuildFile; fileRef = C822B1D81C14CBEA0088A01A /* Protocols.swift */; };
		C822B1DC1C14CD1C0088A01A /* DefaultImplementations.swift in Sources */ = {isa = PBXBuildFile; fileRef = C822B1DB1C14CD1C0088A01A /* DefaultImplementations.swift */; };
		C822B1DD1C14CD1C0088A01A /* DefaultImplementations.swift in Sources */ = {isa = PBXBuildFile; fileRef = C822B1DB1C14CD1C0088A01A /* DefaultImplementations.swift */; };
		C822B1DF1C14CEAA0088A01A /* BindingExtensions.swift in Sources */ = {isa = PBXBuildFile; fileRef = C822B1DE1C14CEAA0088A01A /* BindingExtensions.swift */; };
		C822B1E01C14CEAA0088A01A /* BindingExtensions.swift in Sources */ = {isa = PBXBuildFile; fileRef = C822B1DE1C14CEAA0088A01A /* BindingExtensions.swift */; };
		C822B1E31C14E4810088A01A /* SimpleTableViewExampleViewController.swift in Sources */ = {isa = PBXBuildFile; fileRef = C822B1E21C14E4810088A01A /* SimpleTableViewExampleViewController.swift */; };
		C822B1E41C14E4810088A01A /* SimpleTableViewExampleViewController.swift in Sources */ = {isa = PBXBuildFile; fileRef = C822B1E21C14E4810088A01A /* SimpleTableViewExampleViewController.swift */; };
		C822B1E71C14E7250088A01A /* SimpleTableViewExampleSectionedViewController.swift in Sources */ = {isa = PBXBuildFile; fileRef = C822B1E61C14E7250088A01A /* SimpleTableViewExampleSectionedViewController.swift */; };
		C822B1E81C14E7250088A01A /* SimpleTableViewExampleSectionedViewController.swift in Sources */ = {isa = PBXBuildFile; fileRef = C822B1E61C14E7250088A01A /* SimpleTableViewExampleSectionedViewController.swift */; };
		C8297E2F1B6CF905000589EA /* RxTableViewSectionedAnimatedDataSource.swift in Sources */ = {isa = PBXBuildFile; fileRef = C88C78631B3EB0A00061C5AB /* RxTableViewSectionedAnimatedDataSource.swift */; };
		C8297E301B6CF905000589EA /* RandomUserAPI.swift in Sources */ = {isa = PBXBuildFile; fileRef = 0706E19E1B17703E00BA2D3A /* RandomUserAPI.swift */; };
		C8297E311B6CF905000589EA /* SearchResultViewModel.swift in Sources */ = {isa = PBXBuildFile; fileRef = C86E2F321AE5A0CA00C31024 /* SearchResultViewModel.swift */; };
		C8297E321B6CF905000589EA /* HtmlParsing.swift in Sources */ = {isa = PBXBuildFile; fileRef = C83367111AD029AE00C668A7 /* HtmlParsing.swift */; };
		C8297E331B6CF905000589EA /* NumberCell.swift in Sources */ = {isa = PBXBuildFile; fileRef = C859B9AB1B45CF9100D012D7 /* NumberCell.swift */; };
		C8297E341B6CF905000589EA /* UIImageView+Extensions.swift in Sources */ = {isa = PBXBuildFile; fileRef = 0706E19A1B17361100BA2D3A /* UIImageView+Extensions.swift */; };
		C8297E351B6CF905000589EA /* NumberSectionView.swift in Sources */ = {isa = PBXBuildFile; fileRef = C859B9AD1B45CFAB00D012D7 /* NumberSectionView.swift */; };
		C8297E361B6CF905000589EA /* RootViewController.swift in Sources */ = {isa = PBXBuildFile; fileRef = C8DF92E21B0B32DA009BCF9A /* RootViewController.swift */; };
		C8297E371B6CF905000589EA /* RxCollectionViewSectionedDataSource.swift in Sources */ = {isa = PBXBuildFile; fileRef = C859B9A71B45C83700D012D7 /* RxCollectionViewSectionedDataSource.swift */; };
		C8297E381B6CF905000589EA /* Changeset.swift in Sources */ = {isa = PBXBuildFile; fileRef = C88C788E1B3F14FD0061C5AB /* Changeset.swift */; };
		C8297E391B6CF905000589EA /* CollectionViewImageCell.swift in Sources */ = {isa = PBXBuildFile; fileRef = C8C46DA31B47F7110020D71E /* CollectionViewImageCell.swift */; };
		C8297E3A1B6CF905000589EA /* WikipediaSearchViewController.swift in Sources */ = {isa = PBXBuildFile; fileRef = C8C46DA71B47F7110020D71E /* WikipediaSearchViewController.swift */; };
		C8297E3B1B6CF905000589EA /* String+extensions.swift in Sources */ = {isa = PBXBuildFile; fileRef = 0706E19C1B176EE200BA2D3A /* String+extensions.swift */; };
		C8297E3C1B6CF905000589EA /* SectionModel.swift in Sources */ = {isa = PBXBuildFile; fileRef = C88C786A1B3EB0A00061C5AB /* SectionModel.swift */; };
		C8297E3E1B6CF905000589EA /* DetailViewController.swift in Sources */ = {isa = PBXBuildFile; fileRef = 0706E1951B14AF5100BA2D3A /* DetailViewController.swift */; };
		C8297E3F1B6CF905000589EA /* SectionModelType.swift in Sources */ = {isa = PBXBuildFile; fileRef = C88C78981B4012A90061C5AB /* SectionModelType.swift */; };
		C8297E401B6CF905000589EA /* ImageService.swift in Sources */ = {isa = PBXBuildFile; fileRef = C83367121AD029AE00C668A7 /* ImageService.swift */; };
		C8297E411B6CF905000589EA /* RxCollectionViewSectionedReloadDataSource.swift in Sources */ = {isa = PBXBuildFile; fileRef = C859B9A51B45C80700D012D7 /* RxCollectionViewSectionedReloadDataSource.swift */; };
		C8297E421B6CF905000589EA /* WikipediaSearchResult.swift in Sources */ = {isa = PBXBuildFile; fileRef = C86E2F3D1AE5A0CA00C31024 /* WikipediaSearchResult.swift */; };
		C8297E441B6CF905000589EA /* PseudoRandomGenerator.swift in Sources */ = {isa = PBXBuildFile; fileRef = C8A2A2C71B4049E300F11F09 /* PseudoRandomGenerator.swift */; };
		C8297E451B6CF905000589EA /* SectionedViewType.swift in Sources */ = {isa = PBXBuildFile; fileRef = C88C78691B3EB0A00061C5AB /* SectionedViewType.swift */; };
		C8297E461B6CF905000589EA /* Example.swift in Sources */ = {isa = PBXBuildFile; fileRef = C833670F1AD029AE00C668A7 /* Example.swift */; };
		C8297E471B6CF905000589EA /* ViewController.swift in Sources */ = {isa = PBXBuildFile; fileRef = C890A65C1AEC084100AFF7E6 /* ViewController.swift */; };
		C8297E481B6CF905000589EA /* Differentiator.swift in Sources */ = {isa = PBXBuildFile; fileRef = C88C78941B3F20DB0061C5AB /* Differentiator.swift */; };
		C8297E491B6CF905000589EA /* WikipediaSearchCell.swift in Sources */ = {isa = PBXBuildFile; fileRef = C8C46DA51B47F7110020D71E /* WikipediaSearchCell.swift */; };
		C8297E4A1B6CF905000589EA /* GitHubSignupViewController.swift in Sources */ = {isa = PBXBuildFile; fileRef = C890A6571AEBD26B00AFF7E6 /* GitHubSignupViewController.swift */; };
		C8297E4C1B6CF905000589EA /* APIWrappersViewController.swift in Sources */ = {isa = PBXBuildFile; fileRef = 075F130F1B4E9D5A000D7861 /* APIWrappersViewController.swift */; };
		C8297E4D1B6CF905000589EA /* RxTableViewSectionedReloadDataSource.swift in Sources */ = {isa = PBXBuildFile; fileRef = C88C78651B3EB0A00061C5AB /* RxTableViewSectionedReloadDataSource.swift */; };
		C8297E4E1B6CF905000589EA /* RxCollectionViewSectionedAnimatedDataSource.swift in Sources */ = {isa = PBXBuildFile; fileRef = C859B9A91B45CB0900D012D7 /* RxCollectionViewSectionedAnimatedDataSource.swift */; };
		C8297E501B6CF905000589EA /* TableViewController.swift in Sources */ = {isa = PBXBuildFile; fileRef = 07E300061B14995F00F00100 /* TableViewController.swift */; };
		C8297E511B6CF905000589EA /* PartialUpdatesViewController.swift in Sources */ = {isa = PBXBuildFile; fileRef = C859B9A31B45C5D900D012D7 /* PartialUpdatesViewController.swift */; };
		C8297E521B6CF905000589EA /* Dependencies.swift in Sources */ = {isa = PBXBuildFile; fileRef = 07E3C2321B03605B0010338D /* Dependencies.swift */; };
		C8297E531B6CF905000589EA /* WikipediaAPI.swift in Sources */ = {isa = PBXBuildFile; fileRef = C86E2F3B1AE5A0CA00C31024 /* WikipediaAPI.swift */; };
		C8297E541B6CF905000589EA /* AppDelegate.swift in Sources */ = {isa = PBXBuildFile; fileRef = C8DF92C81B0B2F84009BCF9A /* AppDelegate.swift */; };
		C8297E551B6CF905000589EA /* RxTableViewSectionedDataSource.swift in Sources */ = {isa = PBXBuildFile; fileRef = C88C78641B3EB0A00061C5AB /* RxTableViewSectionedDataSource.swift */; };
		C8297E561B6CF905000589EA /* WikipediaPage.swift in Sources */ = {isa = PBXBuildFile; fileRef = C86E2F3C1AE5A0CA00C31024 /* WikipediaPage.swift */; };
		C8297E571B6CF905000589EA /* Randomizer.swift in Sources */ = {isa = PBXBuildFile; fileRef = C8A2A2CA1B404A1200F11F09 /* Randomizer.swift */; };
		C8297E581B6CF905000589EA /* User.swift in Sources */ = {isa = PBXBuildFile; fileRef = 07E300081B149A2A00F00100 /* User.swift */; };
		C8297E5D1B6CF905000589EA /* WikipediaSearchCell.xib in Resources */ = {isa = PBXBuildFile; fileRef = C8C46DA61B47F7110020D71E /* WikipediaSearchCell.xib */; };
		C8297E5E1B6CF905000589EA /* LaunchScreen.xib in Resources */ = {isa = PBXBuildFile; fileRef = C8DF92E01B0B32DA009BCF9A /* LaunchScreen.xib */; };
		C8297E5F1B6CF905000589EA /* WikipediaImageCell.xib in Resources */ = {isa = PBXBuildFile; fileRef = C8C46DA41B47F7110020D71E /* WikipediaImageCell.xib */; };
		C8297E601B6CF905000589EA /* Images.xcassets in Resources */ = {isa = PBXBuildFile; fileRef = C8DF92E91B0B38C0009BCF9A /* Images.xcassets */; };
		C8297E611B6CF905000589EA /* Main.storyboard in Resources */ = {isa = PBXBuildFile; fileRef = C8DF92E11B0B32DA009BCF9A /* Main.storyboard */; };
		C83100691BF7F4CA00AAE3CD /* Sequence.swift in Sources */ = {isa = PBXBuildFile; fileRef = C83100681BF7F4CA00AAE3CD /* Sequence.swift */; };
		C83367231AD029AE00C668A7 /* Example.swift in Sources */ = {isa = PBXBuildFile; fileRef = C833670F1AD029AE00C668A7 /* Example.swift */; };
		C83367241AD029AE00C668A7 /* HtmlParsing.swift in Sources */ = {isa = PBXBuildFile; fileRef = C83367111AD029AE00C668A7 /* HtmlParsing.swift */; };
		C83367251AD029AE00C668A7 /* ImageService.swift in Sources */ = {isa = PBXBuildFile; fileRef = C83367121AD029AE00C668A7 /* ImageService.swift */; };
		C83974121BF77406004F02CC /* KVORepresentable.swift in Sources */ = {isa = PBXBuildFile; fileRef = C839740F1BF77406004F02CC /* KVORepresentable.swift */; };
		C83974131BF77406004F02CC /* KVORepresentable+CoreGraphics.swift in Sources */ = {isa = PBXBuildFile; fileRef = C83974101BF77406004F02CC /* KVORepresentable+CoreGraphics.swift */; };
		C83974141BF77406004F02CC /* KVORepresentable+Swift.swift in Sources */ = {isa = PBXBuildFile; fileRef = C83974111BF77406004F02CC /* KVORepresentable+Swift.swift */; };
		C83974231BF77413004F02CC /* NSObject+Rx+KVORepresentable.swift in Sources */ = {isa = PBXBuildFile; fileRef = C83974211BF77413004F02CC /* NSObject+Rx+KVORepresentable.swift */; };
		C83974241BF77413004F02CC /* NSObject+Rx+RawRepresentable.swift in Sources */ = {isa = PBXBuildFile; fileRef = C83974221BF77413004F02CC /* NSObject+Rx+RawRepresentable.swift */; };
		C83D73DE1C1DBC2A003DC470 /* AnonymousInvocable.swift in Sources */ = {isa = PBXBuildFile; fileRef = C83D73D91C1DBC2A003DC470 /* AnonymousInvocable.swift */; };
		C83D73DF1C1DBC2A003DC470 /* InvocableScheduledItem.swift in Sources */ = {isa = PBXBuildFile; fileRef = C83D73DA1C1DBC2A003DC470 /* InvocableScheduledItem.swift */; };
		C83D73E01C1DBC2A003DC470 /* InvocableType.swift in Sources */ = {isa = PBXBuildFile; fileRef = C83D73DB1C1DBC2A003DC470 /* InvocableType.swift */; };
		C83D73E11C1DBC2A003DC470 /* ScheduledItem.swift in Sources */ = {isa = PBXBuildFile; fileRef = C83D73DC1C1DBC2A003DC470 /* ScheduledItem.swift */; };
		C83D73E21C1DBC2A003DC470 /* ScheduledItemType.swift in Sources */ = {isa = PBXBuildFile; fileRef = C83D73DD1C1DBC2A003DC470 /* ScheduledItemType.swift */; };
		C843A08E1C1CE39900CBA4BD /* GitHubSearchRepositoriesAPI.swift in Sources */ = {isa = PBXBuildFile; fileRef = C843A08C1C1CE39900CBA4BD /* GitHubSearchRepositoriesAPI.swift */; };
		C843A08F1C1CE39900CBA4BD /* GitHubSearchRepositoriesAPI.swift in Sources */ = {isa = PBXBuildFile; fileRef = C843A08C1C1CE39900CBA4BD /* GitHubSearchRepositoriesAPI.swift */; };
		C843A0901C1CE39900CBA4BD /* GitHubSearchRepositoriesViewController.swift in Sources */ = {isa = PBXBuildFile; fileRef = C843A08D1C1CE39900CBA4BD /* GitHubSearchRepositoriesViewController.swift */; };
		C843A0911C1CE39900CBA4BD /* GitHubSearchRepositoriesViewController.swift in Sources */ = {isa = PBXBuildFile; fileRef = C843A08D1C1CE39900CBA4BD /* GitHubSearchRepositoriesViewController.swift */; };
		C843A0931C1CE58700CBA4BD /* UINavigationController+Extensions.swift in Sources */ = {isa = PBXBuildFile; fileRef = C843A0921C1CE58700CBA4BD /* UINavigationController+Extensions.swift */; };
		C843A0941C1CE58700CBA4BD /* UINavigationController+Extensions.swift in Sources */ = {isa = PBXBuildFile; fileRef = C843A0921C1CE58700CBA4BD /* UINavigationController+Extensions.swift */; };
		C84B91381B8A282000C9CCCF /* RxTableViewSectionedAnimatedDataSource.swift in Sources */ = {isa = PBXBuildFile; fileRef = C88C78631B3EB0A00061C5AB /* RxTableViewSectionedAnimatedDataSource.swift */; };
		C84B91391B8A282000C9CCCF /* RxTableViewSectionedDataSource.swift in Sources */ = {isa = PBXBuildFile; fileRef = C88C78641B3EB0A00061C5AB /* RxTableViewSectionedDataSource.swift */; };
		C84B913A1B8A282000C9CCCF /* RxTableViewSectionedReloadDataSource.swift in Sources */ = {isa = PBXBuildFile; fileRef = C88C78651B3EB0A00061C5AB /* RxTableViewSectionedReloadDataSource.swift */; };
		C84B913B1B8A282000C9CCCF /* RxCollectionViewSectionedReloadDataSource.swift in Sources */ = {isa = PBXBuildFile; fileRef = C859B9A51B45C80700D012D7 /* RxCollectionViewSectionedReloadDataSource.swift */; };
		C84B913C1B8A282000C9CCCF /* RxCollectionViewSectionedDataSource.swift in Sources */ = {isa = PBXBuildFile; fileRef = C859B9A71B45C83700D012D7 /* RxCollectionViewSectionedDataSource.swift */; };
		C84B913D1B8A282000C9CCCF /* RxCollectionViewSectionedAnimatedDataSource.swift in Sources */ = {isa = PBXBuildFile; fileRef = C859B9A91B45CB0900D012D7 /* RxCollectionViewSectionedAnimatedDataSource.swift */; };
		C84CC52E1BDC344100E06A64 /* ElementAt.swift in Sources */ = {isa = PBXBuildFile; fileRef = C84CC52D1BDC344100E06A64 /* ElementAt.swift */; };
		C84CC58B1BDD486300E06A64 /* LockOwnerType.swift in Sources */ = {isa = PBXBuildFile; fileRef = C84CC56B1BDD08F500E06A64 /* LockOwnerType.swift */; };
		C84CC58C1BDD486300E06A64 /* SynchronizedDisposeType.swift in Sources */ = {isa = PBXBuildFile; fileRef = C84CC56C1BDD08F500E06A64 /* SynchronizedDisposeType.swift */; };
		C84CC58D1BDD486300E06A64 /* SynchronizedOnType.swift in Sources */ = {isa = PBXBuildFile; fileRef = C84CC56D1BDD08F500E06A64 /* SynchronizedOnType.swift */; };
		C84CC58E1BDD486300E06A64 /* SynchronizedSubscribeType.swift in Sources */ = {isa = PBXBuildFile; fileRef = C84CC56E1BDD08F500E06A64 /* SynchronizedSubscribeType.swift */; };
		C84CC58F1BDD486300E06A64 /* SynchronizedUnsubscribeType.swift in Sources */ = {isa = PBXBuildFile; fileRef = C84CC56F1BDD08F500E06A64 /* SynchronizedUnsubscribeType.swift */; };
		C84CC5901BDD486300E06A64 /* AsyncLock.swift in Sources */ = {isa = PBXBuildFile; fileRef = C894642A1BC6C2B00055219D /* AsyncLock.swift */; };
		C84CC5911BDD48B800E06A64 /* SubscriptionDisposable.swift in Sources */ = {isa = PBXBuildFile; fileRef = C84CC5831BDD484400E06A64 /* SubscriptionDisposable.swift */; };
		C859B9A41B45C5D900D012D7 /* PartialUpdatesViewController.swift in Sources */ = {isa = PBXBuildFile; fileRef = C859B9A31B45C5D900D012D7 /* PartialUpdatesViewController.swift */; };
		C859B9AC1B45CF9100D012D7 /* NumberCell.swift in Sources */ = {isa = PBXBuildFile; fileRef = C859B9AB1B45CF9100D012D7 /* NumberCell.swift */; };
		C859B9AE1B45CFAB00D012D7 /* NumberSectionView.swift in Sources */ = {isa = PBXBuildFile; fileRef = C859B9AD1B45CFAB00D012D7 /* NumberSectionView.swift */; };
		C86E2F3E1AE5A0CA00C31024 /* SearchResultViewModel.swift in Sources */ = {isa = PBXBuildFile; fileRef = C86E2F321AE5A0CA00C31024 /* SearchResultViewModel.swift */; };
		C86E2F451AE5A0CA00C31024 /* WikipediaAPI.swift in Sources */ = {isa = PBXBuildFile; fileRef = C86E2F3B1AE5A0CA00C31024 /* WikipediaAPI.swift */; };
		C86E2F461AE5A0CA00C31024 /* WikipediaPage.swift in Sources */ = {isa = PBXBuildFile; fileRef = C86E2F3C1AE5A0CA00C31024 /* WikipediaPage.swift */; };
		C86E2F471AE5A0CA00C31024 /* WikipediaSearchResult.swift in Sources */ = {isa = PBXBuildFile; fileRef = C86E2F3D1AE5A0CA00C31024 /* WikipediaSearchResult.swift */; };
		C87335671BF79BE000E536E6 /* UISectionedViewType+RxAnimatedDataSource.swift in Sources */ = {isa = PBXBuildFile; fileRef = C87335661BF79BE000E536E6 /* UISectionedViewType+RxAnimatedDataSource.swift */; };
		C87335681BF79BE000E536E6 /* UISectionedViewType+RxAnimatedDataSource.swift in Sources */ = {isa = PBXBuildFile; fileRef = C87335661BF79BE000E536E6 /* UISectionedViewType+RxAnimatedDataSource.swift */; };
		C87335771BF7CC0B00E536E6 /* ObservableConvertibleType+Differentiator.swift in Sources */ = {isa = PBXBuildFile; fileRef = C87335761BF7CC0B00E536E6 /* ObservableConvertibleType+Differentiator.swift */; };
		C87335781BF7CC0C00E536E6 /* ObservableConvertibleType+Differentiator.swift in Sources */ = {isa = PBXBuildFile; fileRef = C87335761BF7CC0B00E536E6 /* ObservableConvertibleType+Differentiator.swift */; };
		C88BB8BB1B07E6C90064D411 /* SearchResultViewModel.swift in Sources */ = {isa = PBXBuildFile; fileRef = C86E2F321AE5A0CA00C31024 /* SearchResultViewModel.swift */; };
		C88BB8BC1B07E6C90064D411 /* HtmlParsing.swift in Sources */ = {isa = PBXBuildFile; fileRef = C83367111AD029AE00C668A7 /* HtmlParsing.swift */; };
		C88BB8BE1B07E6C90064D411 /* ImageService.swift in Sources */ = {isa = PBXBuildFile; fileRef = C83367121AD029AE00C668A7 /* ImageService.swift */; };
		C88BB8BF1B07E6C90064D411 /* WikipediaSearchResult.swift in Sources */ = {isa = PBXBuildFile; fileRef = C86E2F3D1AE5A0CA00C31024 /* WikipediaSearchResult.swift */; };
		C88BB8C31B07E6C90064D411 /* Example.swift in Sources */ = {isa = PBXBuildFile; fileRef = C833670F1AD029AE00C668A7 /* Example.swift */; };
		C88BB8C41B07E6C90064D411 /* ViewController.swift in Sources */ = {isa = PBXBuildFile; fileRef = C890A65C1AEC084100AFF7E6 /* ViewController.swift */; };
		C88BB8C71B07E6C90064D411 /* Dependencies.swift in Sources */ = {isa = PBXBuildFile; fileRef = 07E3C2321B03605B0010338D /* Dependencies.swift */; };
		C88BB8CA1B07E6C90064D411 /* WikipediaAPI.swift in Sources */ = {isa = PBXBuildFile; fileRef = C86E2F3B1AE5A0CA00C31024 /* WikipediaAPI.swift */; };
		C88BB8CC1B07E6C90064D411 /* WikipediaPage.swift in Sources */ = {isa = PBXBuildFile; fileRef = C86E2F3C1AE5A0CA00C31024 /* WikipediaPage.swift */; };
		C88C78721B3EB0A00061C5AB /* SectionedViewType.swift in Sources */ = {isa = PBXBuildFile; fileRef = C88C78691B3EB0A00061C5AB /* SectionedViewType.swift */; };
		C88C78731B3EB0A00061C5AB /* SectionModel.swift in Sources */ = {isa = PBXBuildFile; fileRef = C88C786A1B3EB0A00061C5AB /* SectionModel.swift */; };
		C88C788F1B3F14FD0061C5AB /* Changeset.swift in Sources */ = {isa = PBXBuildFile; fileRef = C88C788E1B3F14FD0061C5AB /* Changeset.swift */; };
		C88C78951B3F20DB0061C5AB /* Differentiator.swift in Sources */ = {isa = PBXBuildFile; fileRef = C88C78941B3F20DB0061C5AB /* Differentiator.swift */; };
		C88C78991B4012A90061C5AB /* SectionModelType.swift in Sources */ = {isa = PBXBuildFile; fileRef = C88C78981B4012A90061C5AB /* SectionModelType.swift */; };
		C890A6581AEBD26B00AFF7E6 /* GitHubSignupViewController.swift in Sources */ = {isa = PBXBuildFile; fileRef = C890A6571AEBD26B00AFF7E6 /* GitHubSignupViewController.swift */; };
		C890A65D1AEC084100AFF7E6 /* ViewController.swift in Sources */ = {isa = PBXBuildFile; fileRef = C890A65C1AEC084100AFF7E6 /* ViewController.swift */; };
		C891A2C91C07160C00DDD09D /* Timeout.swift in Sources */ = {isa = PBXBuildFile; fileRef = C891A2C81C07160C00DDD09D /* Timeout.swift */; };
		C894649E1BC6C2B00055219D /* Cancelable.swift in Sources */ = {isa = PBXBuildFile; fileRef = C89464281BC6C2B00055219D /* Cancelable.swift */; };
		C89464A01BC6C2B00055219D /* Lock.swift in Sources */ = {isa = PBXBuildFile; fileRef = C894642B1BC6C2B00055219D /* Lock.swift */; };
		C89464A11BC6C2B00055219D /* ConnectableObservableType.swift in Sources */ = {isa = PBXBuildFile; fileRef = C894642C1BC6C2B00055219D /* ConnectableObservableType.swift */; };
		C89464A21BC6C2B00055219D /* Bag.swift in Sources */ = {isa = PBXBuildFile; fileRef = C894642E1BC6C2B00055219D /* Bag.swift */; };
		C89464A31BC6C2B00055219D /* InfiniteSequence.swift in Sources */ = {isa = PBXBuildFile; fileRef = C894642F1BC6C2B00055219D /* InfiniteSequence.swift */; };
		C89464A41BC6C2B00055219D /* Queue.swift in Sources */ = {isa = PBXBuildFile; fileRef = C89464301BC6C2B00055219D /* Queue.swift */; };
		C89464A51BC6C2B00055219D /* Disposable.swift in Sources */ = {isa = PBXBuildFile; fileRef = C89464311BC6C2B00055219D /* Disposable.swift */; };
		C89464A61BC6C2B00055219D /* AnonymousDisposable.swift in Sources */ = {isa = PBXBuildFile; fileRef = C89464331BC6C2B00055219D /* AnonymousDisposable.swift */; };
		C89464A71BC6C2B00055219D /* BinaryDisposable.swift in Sources */ = {isa = PBXBuildFile; fileRef = C89464341BC6C2B00055219D /* BinaryDisposable.swift */; };
		C89464A81BC6C2B00055219D /* CompositeDisposable.swift in Sources */ = {isa = PBXBuildFile; fileRef = C89464351BC6C2B00055219D /* CompositeDisposable.swift */; };
		C89464A91BC6C2B00055219D /* DisposeBag.swift in Sources */ = {isa = PBXBuildFile; fileRef = C89464361BC6C2B00055219D /* DisposeBag.swift */; };
		C89464AA1BC6C2B00055219D /* DisposeBase.swift in Sources */ = {isa = PBXBuildFile; fileRef = C89464371BC6C2B00055219D /* DisposeBase.swift */; };
		C89464AB1BC6C2B00055219D /* NAryDisposable.swift in Sources */ = {isa = PBXBuildFile; fileRef = C89464381BC6C2B00055219D /* NAryDisposable.swift */; };
		C89464AC1BC6C2B00055219D /* NAryDisposable.tt in Resources */ = {isa = PBXBuildFile; fileRef = C89464391BC6C2B00055219D /* NAryDisposable.tt */; };
		C89464AD1BC6C2B00055219D /* NopDisposable.swift in Sources */ = {isa = PBXBuildFile; fileRef = C894643A1BC6C2B00055219D /* NopDisposable.swift */; };
		C89464AE1BC6C2B00055219D /* ScheduledDisposable.swift in Sources */ = {isa = PBXBuildFile; fileRef = C894643B1BC6C2B00055219D /* ScheduledDisposable.swift */; };
		C89464AF1BC6C2B00055219D /* ScopedDisposable.swift in Sources */ = {isa = PBXBuildFile; fileRef = C894643C1BC6C2B00055219D /* ScopedDisposable.swift */; };
		C89464B01BC6C2B00055219D /* SerialDisposable.swift in Sources */ = {isa = PBXBuildFile; fileRef = C894643D1BC6C2B00055219D /* SerialDisposable.swift */; };
		C89464B11BC6C2B00055219D /* SingleAssignmentDisposable.swift in Sources */ = {isa = PBXBuildFile; fileRef = C894643E1BC6C2B00055219D /* SingleAssignmentDisposable.swift */; };
		C89464B21BC6C2B00055219D /* StableCompositeDisposable.swift in Sources */ = {isa = PBXBuildFile; fileRef = C894643F1BC6C2B00055219D /* StableCompositeDisposable.swift */; };
		C89464B31BC6C2B00055219D /* Error.swift in Sources */ = {isa = PBXBuildFile; fileRef = C89464401BC6C2B00055219D /* Error.swift */; };
		C89464B41BC6C2B00055219D /* Event.swift in Sources */ = {isa = PBXBuildFile; fileRef = C89464411BC6C2B00055219D /* Event.swift */; };
		C89464B51BC6C2B00055219D /* ImmediateSchedulerType.swift in Sources */ = {isa = PBXBuildFile; fileRef = C89464421BC6C2B00055219D /* ImmediateSchedulerType.swift */; };
		C89464B61BC6C2B00055219D /* Info.plist in Resources */ = {isa = PBXBuildFile; fileRef = C89464431BC6C2B00055219D /* Info.plist */; };
		C89464B71BC6C2B00055219D /* Observable+Extensions.swift in Sources */ = {isa = PBXBuildFile; fileRef = C89464441BC6C2B00055219D /* Observable+Extensions.swift */; };
		C89464B81BC6C2B00055219D /* Observable.swift in Sources */ = {isa = PBXBuildFile; fileRef = C89464451BC6C2B00055219D /* Observable.swift */; };
		C89464B91BC6C2B00055219D /* ObservableConvertibleType.swift in Sources */ = {isa = PBXBuildFile; fileRef = C89464461BC6C2B00055219D /* ObservableConvertibleType.swift */; };
		C89464BA1BC6C2B00055219D /* Amb.swift in Sources */ = {isa = PBXBuildFile; fileRef = C89464491BC6C2B00055219D /* Amb.swift */; };
		C89464BB1BC6C2B00055219D /* AnonymousObservable.swift in Sources */ = {isa = PBXBuildFile; fileRef = C894644A1BC6C2B00055219D /* AnonymousObservable.swift */; };
		C89464BD1BC6C2B00055219D /* Buffer.swift in Sources */ = {isa = PBXBuildFile; fileRef = C894644C1BC6C2B00055219D /* Buffer.swift */; };
		C89464BE1BC6C2B00055219D /* Catch.swift in Sources */ = {isa = PBXBuildFile; fileRef = C894644D1BC6C2B00055219D /* Catch.swift */; };
		C89464BF1BC6C2B00055219D /* CombineLatest+arity.swift in Sources */ = {isa = PBXBuildFile; fileRef = C894644E1BC6C2B00055219D /* CombineLatest+arity.swift */; };
		C89464C01BC6C2B00055219D /* CombineLatest+arity.tt in Resources */ = {isa = PBXBuildFile; fileRef = C894644F1BC6C2B00055219D /* CombineLatest+arity.tt */; };
		C89464C11BC6C2B00055219D /* CombineLatest+CollectionType.swift in Sources */ = {isa = PBXBuildFile; fileRef = C89464501BC6C2B00055219D /* CombineLatest+CollectionType.swift */; };
		C89464C21BC6C2B00055219D /* CombineLatest.swift in Sources */ = {isa = PBXBuildFile; fileRef = C89464511BC6C2B00055219D /* CombineLatest.swift */; };
		C89464C31BC6C2B00055219D /* Concat.swift in Sources */ = {isa = PBXBuildFile; fileRef = C89464521BC6C2B00055219D /* Concat.swift */; };
		C89464C41BC6C2B00055219D /* ConnectableObservable.swift in Sources */ = {isa = PBXBuildFile; fileRef = C89464531BC6C2B00055219D /* ConnectableObservable.swift */; };
		C89464C51BC6C2B00055219D /* Debug.swift in Sources */ = {isa = PBXBuildFile; fileRef = C89464541BC6C2B00055219D /* Debug.swift */; };
		C89464C61BC6C2B00055219D /* Deferred.swift in Sources */ = {isa = PBXBuildFile; fileRef = C89464551BC6C2B00055219D /* Deferred.swift */; };
		C89464C71BC6C2B00055219D /* DelaySubscription.swift in Sources */ = {isa = PBXBuildFile; fileRef = C89464561BC6C2B00055219D /* DelaySubscription.swift */; };
		C89464C81BC6C2B00055219D /* DistinctUntilChanged.swift in Sources */ = {isa = PBXBuildFile; fileRef = C89464571BC6C2B00055219D /* DistinctUntilChanged.swift */; };
		C89464C91BC6C2B00055219D /* Do.swift in Sources */ = {isa = PBXBuildFile; fileRef = C89464581BC6C2B00055219D /* Do.swift */; };
		C89464CA1BC6C2B00055219D /* Empty.swift in Sources */ = {isa = PBXBuildFile; fileRef = C89464591BC6C2B00055219D /* Empty.swift */; };
		C89464CB1BC6C2B00055219D /* FailWith.swift in Sources */ = {isa = PBXBuildFile; fileRef = C894645A1BC6C2B00055219D /* FailWith.swift */; };
		C89464CC1BC6C2B00055219D /* Filter.swift in Sources */ = {isa = PBXBuildFile; fileRef = C894645B1BC6C2B00055219D /* Filter.swift */; };
		C89464CE1BC6C2B00055219D /* Generate.swift in Sources */ = {isa = PBXBuildFile; fileRef = C894645D1BC6C2B00055219D /* Generate.swift */; };
		C89464CF1BC6C2B00055219D /* Just.swift in Sources */ = {isa = PBXBuildFile; fileRef = C894645E1BC6C2B00055219D /* Just.swift */; };
		C89464D01BC6C2B00055219D /* Map.swift in Sources */ = {isa = PBXBuildFile; fileRef = C894645F1BC6C2B00055219D /* Map.swift */; };
		C89464D11BC6C2B00055219D /* Merge.swift in Sources */ = {isa = PBXBuildFile; fileRef = C89464601BC6C2B00055219D /* Merge.swift */; };
		C89464D21BC6C2B00055219D /* Multicast.swift in Sources */ = {isa = PBXBuildFile; fileRef = C89464611BC6C2B00055219D /* Multicast.swift */; };
		C89464D31BC6C2B00055219D /* Never.swift in Sources */ = {isa = PBXBuildFile; fileRef = C89464621BC6C2B00055219D /* Never.swift */; };
		C89464D41BC6C2B00055219D /* ObserveOn.swift in Sources */ = {isa = PBXBuildFile; fileRef = C89464631BC6C2B00055219D /* ObserveOn.swift */; };
		C89464D51BC6C2B00055219D /* ObserveOnSerialDispatchQueue.swift in Sources */ = {isa = PBXBuildFile; fileRef = C89464641BC6C2B00055219D /* ObserveOnSerialDispatchQueue.swift */; };
		C89464D61BC6C2B00055219D /* Producer.swift in Sources */ = {isa = PBXBuildFile; fileRef = C89464651BC6C2B00055219D /* Producer.swift */; };
		C89464D71BC6C2B00055219D /* Range.swift in Sources */ = {isa = PBXBuildFile; fileRef = C89464661BC6C2B00055219D /* Range.swift */; };
		C89464D81BC6C2B00055219D /* Reduce.swift in Sources */ = {isa = PBXBuildFile; fileRef = C89464671BC6C2B00055219D /* Reduce.swift */; };
		C89464D91BC6C2B00055219D /* RefCount.swift in Sources */ = {isa = PBXBuildFile; fileRef = C89464681BC6C2B00055219D /* RefCount.swift */; };
		C89464DA1BC6C2B00055219D /* Repeat.swift in Sources */ = {isa = PBXBuildFile; fileRef = C89464691BC6C2B00055219D /* Repeat.swift */; };
		C89464DB1BC6C2B00055219D /* Sample.swift in Sources */ = {isa = PBXBuildFile; fileRef = C894646A1BC6C2B00055219D /* Sample.swift */; };
		C89464DC1BC6C2B00055219D /* Scan.swift in Sources */ = {isa = PBXBuildFile; fileRef = C894646B1BC6C2B00055219D /* Scan.swift */; };
		C89464DD1BC6C2B00055219D /* Sink.swift in Sources */ = {isa = PBXBuildFile; fileRef = C894646C1BC6C2B00055219D /* Sink.swift */; };
		C89464DE1BC6C2B00055219D /* Skip.swift in Sources */ = {isa = PBXBuildFile; fileRef = C894646D1BC6C2B00055219D /* Skip.swift */; };
		C89464DF1BC6C2B00055219D /* StartWith.swift in Sources */ = {isa = PBXBuildFile; fileRef = C894646E1BC6C2B00055219D /* StartWith.swift */; };
		C89464E01BC6C2B00055219D /* SubscribeOn.swift in Sources */ = {isa = PBXBuildFile; fileRef = C894646F1BC6C2B00055219D /* SubscribeOn.swift */; };
		C89464E11BC6C2B00055219D /* Switch.swift in Sources */ = {isa = PBXBuildFile; fileRef = C89464701BC6C2B00055219D /* Switch.swift */; };
		C89464E21BC6C2B00055219D /* Take.swift in Sources */ = {isa = PBXBuildFile; fileRef = C89464711BC6C2B00055219D /* Take.swift */; };
		C89464E31BC6C2B00055219D /* TakeUntil.swift in Sources */ = {isa = PBXBuildFile; fileRef = C89464721BC6C2B00055219D /* TakeUntil.swift */; };
		C89464E41BC6C2B00055219D /* TakeWhile.swift in Sources */ = {isa = PBXBuildFile; fileRef = C89464731BC6C2B00055219D /* TakeWhile.swift */; };
		C89464E51BC6C2B00055219D /* Throttle.swift in Sources */ = {isa = PBXBuildFile; fileRef = C89464741BC6C2B00055219D /* Throttle.swift */; };
		C89464E61BC6C2B00055219D /* Timer.swift in Sources */ = {isa = PBXBuildFile; fileRef = C89464751BC6C2B00055219D /* Timer.swift */; };
		C89464E71BC6C2B00055219D /* Zip+arity.swift in Sources */ = {isa = PBXBuildFile; fileRef = C89464761BC6C2B00055219D /* Zip+arity.swift */; };
		C89464E81BC6C2B00055219D /* Zip+arity.tt in Resources */ = {isa = PBXBuildFile; fileRef = C89464771BC6C2B00055219D /* Zip+arity.tt */; };
		C89464E91BC6C2B00055219D /* Zip+CollectionType.swift in Sources */ = {isa = PBXBuildFile; fileRef = C89464781BC6C2B00055219D /* Zip+CollectionType.swift */; };
		C89464EA1BC6C2B00055219D /* Zip.swift in Sources */ = {isa = PBXBuildFile; fileRef = C89464791BC6C2B00055219D /* Zip.swift */; };
		C89464EB1BC6C2B00055219D /* Observable+Aggregate.swift in Sources */ = {isa = PBXBuildFile; fileRef = C894647A1BC6C2B00055219D /* Observable+Aggregate.swift */; };
		C89464EC1BC6C2B00055219D /* Observable+Binding.swift in Sources */ = {isa = PBXBuildFile; fileRef = C894647B1BC6C2B00055219D /* Observable+Binding.swift */; };
		C89464ED1BC6C2B00055219D /* Observable+Concurrency.swift in Sources */ = {isa = PBXBuildFile; fileRef = C894647C1BC6C2B00055219D /* Observable+Concurrency.swift */; };
		C89464EE1BC6C2B00055219D /* Observable+Creation.swift in Sources */ = {isa = PBXBuildFile; fileRef = C894647D1BC6C2B00055219D /* Observable+Creation.swift */; };
		C89464EF1BC6C2B00055219D /* Observable+Debug.swift in Sources */ = {isa = PBXBuildFile; fileRef = C894647E1BC6C2B00055219D /* Observable+Debug.swift */; };
		C89464F01BC6C2B00055219D /* Observable+Multiple.swift in Sources */ = {isa = PBXBuildFile; fileRef = C894647F1BC6C2B00055219D /* Observable+Multiple.swift */; };
		C89464F11BC6C2B00055219D /* Observable+Single.swift in Sources */ = {isa = PBXBuildFile; fileRef = C89464801BC6C2B00055219D /* Observable+Single.swift */; };
		C89464F21BC6C2B00055219D /* Observable+StandardSequenceOperators.swift in Sources */ = {isa = PBXBuildFile; fileRef = C89464811BC6C2B00055219D /* Observable+StandardSequenceOperators.swift */; };
		C89464F31BC6C2B00055219D /* Observable+Time.swift in Sources */ = {isa = PBXBuildFile; fileRef = C89464821BC6C2B00055219D /* Observable+Time.swift */; };
		C89464F41BC6C2B00055219D /* ObservableType.swift in Sources */ = {isa = PBXBuildFile; fileRef = C89464831BC6C2B00055219D /* ObservableType.swift */; };
		C89464F51BC6C2B00055219D /* AnyObserver.swift in Sources */ = {isa = PBXBuildFile; fileRef = C89464841BC6C2B00055219D /* AnyObserver.swift */; };
		C89464F61BC6C2B00055219D /* AnonymousObserver.swift in Sources */ = {isa = PBXBuildFile; fileRef = C89464861BC6C2B00055219D /* AnonymousObserver.swift */; };
		C89464F71BC6C2B00055219D /* ObserverBase.swift in Sources */ = {isa = PBXBuildFile; fileRef = C89464871BC6C2B00055219D /* ObserverBase.swift */; };
		C89464F81BC6C2B00055219D /* TailRecursiveSink.swift in Sources */ = {isa = PBXBuildFile; fileRef = C89464881BC6C2B00055219D /* TailRecursiveSink.swift */; };
		C89464F91BC6C2B00055219D /* ObserverType+Extensions.swift in Sources */ = {isa = PBXBuildFile; fileRef = C89464891BC6C2B00055219D /* ObserverType+Extensions.swift */; };
		C89464FA1BC6C2B00055219D /* ObserverType.swift in Sources */ = {isa = PBXBuildFile; fileRef = C894648A1BC6C2B00055219D /* ObserverType.swift */; };
		C89464FB1BC6C2B00055219D /* Rx.swift in Sources */ = {isa = PBXBuildFile; fileRef = C894648B1BC6C2B00055219D /* Rx.swift */; };
		C89464FC1BC6C2B00055219D /* RxBox.swift in Sources */ = {isa = PBXBuildFile; fileRef = C894648C1BC6C2B00055219D /* RxBox.swift */; };
		C89465061BC6C2B00055219D /* SchedulerType.swift in Sources */ = {isa = PBXBuildFile; fileRef = C89464971BC6C2B00055219D /* SchedulerType.swift */; };
		C89465071BC6C2B00055219D /* BehaviorSubject.swift in Sources */ = {isa = PBXBuildFile; fileRef = C89464991BC6C2B00055219D /* BehaviorSubject.swift */; };
		C89465081BC6C2B00055219D /* PublishSubject.swift in Sources */ = {isa = PBXBuildFile; fileRef = C894649A1BC6C2B00055219D /* PublishSubject.swift */; };
		C89465091BC6C2B00055219D /* ReplaySubject.swift in Sources */ = {isa = PBXBuildFile; fileRef = C894649B1BC6C2B00055219D /* ReplaySubject.swift */; };
		C894650A1BC6C2B00055219D /* SubjectType.swift in Sources */ = {isa = PBXBuildFile; fileRef = C894649C1BC6C2B00055219D /* SubjectType.swift */; };
		C894650B1BC6C2B00055219D /* Variable.swift in Sources */ = {isa = PBXBuildFile; fileRef = C894649D1BC6C2B00055219D /* Variable.swift */; };
		C89465611BC6C2BC0055219D /* _RX.m in Sources */ = {isa = PBXBuildFile; fileRef = C894650F1BC6C2BC0055219D /* _RX.m */; };
		C89465621BC6C2BC0055219D /* _RXDelegateProxy.m in Sources */ = {isa = PBXBuildFile; fileRef = C89465111BC6C2BC0055219D /* _RXDelegateProxy.m */; };
		C89465631BC6C2BC0055219D /* _RXKVOObserver.m in Sources */ = {isa = PBXBuildFile; fileRef = C89465131BC6C2BC0055219D /* _RXKVOObserver.m */; };
		C89465651BC6C2BC0055219D /* CLLocationManager+Rx.swift in Sources */ = {isa = PBXBuildFile; fileRef = C89465161BC6C2BC0055219D /* CLLocationManager+Rx.swift */; };
		C89465671BC6C2BC0055219D /* ControlEvent.swift in Sources */ = {isa = PBXBuildFile; fileRef = C89465191BC6C2BC0055219D /* ControlEvent.swift */; };
		C89465691BC6C2BC0055219D /* ControlProperty.swift in Sources */ = {isa = PBXBuildFile; fileRef = C894651B1BC6C2BC0055219D /* ControlProperty.swift */; };
		C894656E1BC6C2BC0055219D /* DelegateProxy.swift in Sources */ = {isa = PBXBuildFile; fileRef = C89465201BC6C2BC0055219D /* DelegateProxy.swift */; };
		C894656F1BC6C2BC0055219D /* DelegateProxyType.swift in Sources */ = {isa = PBXBuildFile; fileRef = C89465211BC6C2BC0055219D /* DelegateProxyType.swift */; };
		C89465701BC6C2BC0055219D /* Logging.swift in Sources */ = {isa = PBXBuildFile; fileRef = C89465221BC6C2BC0055219D /* Logging.swift */; };
		C89465711BC6C2BC0055219D /* Observable+Bind.swift in Sources */ = {isa = PBXBuildFile; fileRef = C89465231BC6C2BC0055219D /* Observable+Bind.swift */; };
		C89465721BC6C2BC0055219D /* ControlTarget.swift in Sources */ = {isa = PBXBuildFile; fileRef = C89465261BC6C2BC0055219D /* ControlTarget.swift */; };
		C89465751BC6C2BC0055219D /* KVOObservable.swift in Sources */ = {isa = PBXBuildFile; fileRef = C89465291BC6C2BC0055219D /* KVOObservable.swift */; };
		C89465761BC6C2BC0055219D /* KVOObserver.swift in Sources */ = {isa = PBXBuildFile; fileRef = C894652A1BC6C2BC0055219D /* KVOObserver.swift */; };
		C89465771BC6C2BC0055219D /* NSNotificationCenter+Rx.swift in Sources */ = {isa = PBXBuildFile; fileRef = C894652B1BC6C2BC0055219D /* NSNotificationCenter+Rx.swift */; };
		C89465781BC6C2BC0055219D /* NSObject+Rx+CoreGraphics.swift in Sources */ = {isa = PBXBuildFile; fileRef = C894652C1BC6C2BC0055219D /* NSObject+Rx+CoreGraphics.swift */; };
		C89465791BC6C2BC0055219D /* NSObject+Rx.swift in Sources */ = {isa = PBXBuildFile; fileRef = C894652D1BC6C2BC0055219D /* NSObject+Rx.swift */; };
		C894657A1BC6C2BC0055219D /* NSURLSession+Rx.swift in Sources */ = {isa = PBXBuildFile; fileRef = C894652E1BC6C2BC0055219D /* NSURLSession+Rx.swift */; };
		C894657B1BC6C2BC0055219D /* RxCLLocationManagerDelegateProxy.swift in Sources */ = {isa = PBXBuildFile; fileRef = C89465301BC6C2BC0055219D /* RxCLLocationManagerDelegateProxy.swift */; };
		C894657C1BC6C2BC0055219D /* RxCocoa.swift in Sources */ = {isa = PBXBuildFile; fileRef = C89465311BC6C2BC0055219D /* RxCocoa.swift */; };
		C894657D1BC6C2BC0055219D /* RxTarget.swift in Sources */ = {isa = PBXBuildFile; fileRef = C89465321BC6C2BC0055219D /* RxTarget.swift */; };
		C894657E1BC6C2BC0055219D /* Info.plist in Resources */ = {isa = PBXBuildFile; fileRef = C89465331BC6C2BC0055219D /* Info.plist */; };
		C894657F1BC6C2BC0055219D /* RxCollectionViewReactiveArrayDataSource.swift in Sources */ = {isa = PBXBuildFile; fileRef = C89465361BC6C2BC0055219D /* RxCollectionViewReactiveArrayDataSource.swift */; };
		C89465801BC6C2BC0055219D /* RxTableViewReactiveArrayDataSource.swift in Sources */ = {isa = PBXBuildFile; fileRef = C89465371BC6C2BC0055219D /* RxTableViewReactiveArrayDataSource.swift */; };
		C89465811BC6C2BC0055219D /* ItemEvents.swift in Sources */ = {isa = PBXBuildFile; fileRef = C89465391BC6C2BC0055219D /* ItemEvents.swift */; };
		C89465821BC6C2BC0055219D /* RxCollectionViewDataSourceType.swift in Sources */ = {isa = PBXBuildFile; fileRef = C894653B1BC6C2BC0055219D /* RxCollectionViewDataSourceType.swift */; };
		C89465831BC6C2BC0055219D /* RxTableViewDataSourceType.swift in Sources */ = {isa = PBXBuildFile; fileRef = C894653C1BC6C2BC0055219D /* RxTableViewDataSourceType.swift */; };
		C89465841BC6C2BC0055219D /* RxActionSheetDelegateProxy.swift in Sources */ = {isa = PBXBuildFile; fileRef = C894653E1BC6C2BC0055219D /* RxActionSheetDelegateProxy.swift */; };
		C89465851BC6C2BC0055219D /* RxAlertViewDelegateProxy.swift in Sources */ = {isa = PBXBuildFile; fileRef = C894653F1BC6C2BC0055219D /* RxAlertViewDelegateProxy.swift */; };
		C89465861BC6C2BC0055219D /* RxCollectionViewDataSourceProxy.swift in Sources */ = {isa = PBXBuildFile; fileRef = C89465401BC6C2BC0055219D /* RxCollectionViewDataSourceProxy.swift */; };
		C89465871BC6C2BC0055219D /* RxCollectionViewDelegateProxy.swift in Sources */ = {isa = PBXBuildFile; fileRef = C89465411BC6C2BC0055219D /* RxCollectionViewDelegateProxy.swift */; };
		C89465881BC6C2BC0055219D /* RxScrollViewDelegateProxy.swift in Sources */ = {isa = PBXBuildFile; fileRef = C89465421BC6C2BC0055219D /* RxScrollViewDelegateProxy.swift */; };
		C89465891BC6C2BC0055219D /* RxSearchBarDelegateProxy.swift in Sources */ = {isa = PBXBuildFile; fileRef = C89465431BC6C2BC0055219D /* RxSearchBarDelegateProxy.swift */; };
		C894658A1BC6C2BC0055219D /* RxTableViewDataSourceProxy.swift in Sources */ = {isa = PBXBuildFile; fileRef = C89465441BC6C2BC0055219D /* RxTableViewDataSourceProxy.swift */; };
		C894658B1BC6C2BC0055219D /* RxTableViewDelegateProxy.swift in Sources */ = {isa = PBXBuildFile; fileRef = C89465451BC6C2BC0055219D /* RxTableViewDelegateProxy.swift */; };
		C894658C1BC6C2BC0055219D /* RxTextViewDelegateProxy.swift in Sources */ = {isa = PBXBuildFile; fileRef = C89465461BC6C2BC0055219D /* RxTextViewDelegateProxy.swift */; };
		C894658D1BC6C2BC0055219D /* UIActionSheet+Rx.swift in Sources */ = {isa = PBXBuildFile; fileRef = C89465471BC6C2BC0055219D /* UIActionSheet+Rx.swift */; };
		C894658E1BC6C2BC0055219D /* UIAlertView+Rx.swift in Sources */ = {isa = PBXBuildFile; fileRef = C89465481BC6C2BC0055219D /* UIAlertView+Rx.swift */; };
		C894658F1BC6C2BC0055219D /* UIBarButtonItem+Rx.swift in Sources */ = {isa = PBXBuildFile; fileRef = C89465491BC6C2BC0055219D /* UIBarButtonItem+Rx.swift */; };
		C89465901BC6C2BC0055219D /* UIButton+Rx.swift in Sources */ = {isa = PBXBuildFile; fileRef = C894654A1BC6C2BC0055219D /* UIButton+Rx.swift */; };
		C89465911BC6C2BC0055219D /* UICollectionView+Rx.swift in Sources */ = {isa = PBXBuildFile; fileRef = C894654B1BC6C2BC0055219D /* UICollectionView+Rx.swift */; };
		C89465921BC6C2BC0055219D /* UIControl+Rx.swift in Sources */ = {isa = PBXBuildFile; fileRef = C894654C1BC6C2BC0055219D /* UIControl+Rx.swift */; };
		C89465931BC6C2BC0055219D /* UIDatePicker+Rx.swift in Sources */ = {isa = PBXBuildFile; fileRef = C894654D1BC6C2BC0055219D /* UIDatePicker+Rx.swift */; };
		C89465941BC6C2BC0055219D /* UIGestureRecognizer+Rx.swift in Sources */ = {isa = PBXBuildFile; fileRef = C894654E1BC6C2BC0055219D /* UIGestureRecognizer+Rx.swift */; };
		C89465951BC6C2BC0055219D /* UIImageView+Rx.swift in Sources */ = {isa = PBXBuildFile; fileRef = C894654F1BC6C2BC0055219D /* UIImageView+Rx.swift */; };
		C89465961BC6C2BC0055219D /* UILabel+Rx.swift in Sources */ = {isa = PBXBuildFile; fileRef = C89465501BC6C2BC0055219D /* UILabel+Rx.swift */; };
		C89465971BC6C2BC0055219D /* UIScrollView+Rx.swift in Sources */ = {isa = PBXBuildFile; fileRef = C89465511BC6C2BC0055219D /* UIScrollView+Rx.swift */; };
		C89465981BC6C2BC0055219D /* UISearchBar+Rx.swift in Sources */ = {isa = PBXBuildFile; fileRef = C89465521BC6C2BC0055219D /* UISearchBar+Rx.swift */; };
		C89465991BC6C2BC0055219D /* UISegmentedControl+Rx.swift in Sources */ = {isa = PBXBuildFile; fileRef = C89465531BC6C2BC0055219D /* UISegmentedControl+Rx.swift */; };
		C894659A1BC6C2BC0055219D /* UISlider+Rx.swift in Sources */ = {isa = PBXBuildFile; fileRef = C89465541BC6C2BC0055219D /* UISlider+Rx.swift */; };
		C894659B1BC6C2BC0055219D /* UIStepper+Rx.swift in Sources */ = {isa = PBXBuildFile; fileRef = C89465551BC6C2BC0055219D /* UIStepper+Rx.swift */; };
		C894659C1BC6C2BC0055219D /* UISwitch+Rx.swift in Sources */ = {isa = PBXBuildFile; fileRef = C89465561BC6C2BC0055219D /* UISwitch+Rx.swift */; };
		C894659D1BC6C2BC0055219D /* UITableView+Rx.swift in Sources */ = {isa = PBXBuildFile; fileRef = C89465571BC6C2BC0055219D /* UITableView+Rx.swift */; };
		C894659E1BC6C2BC0055219D /* UITextField+Rx.swift in Sources */ = {isa = PBXBuildFile; fileRef = C89465581BC6C2BC0055219D /* UITextField+Rx.swift */; };
		C894659F1BC6C2BC0055219D /* UITextView+Rx.swift in Sources */ = {isa = PBXBuildFile; fileRef = C89465591BC6C2BC0055219D /* UITextView+Rx.swift */; };
		C89634081B95BE50002AE38C /* RxBlocking.framework in Embed Frameworks */ = {isa = PBXBuildFile; fileRef = C8A468EF1B8A8BD000BF917B /* RxBlocking.framework */; settings = {ATTRIBUTES = (CodeSignOnCopy, RemoveHeadersOnCopy, ); }; };
		C89634091B95BE50002AE38C /* RxCocoa.framework in Embed Frameworks */ = {isa = PBXBuildFile; fileRef = C8A468ED1B8A8BCC00BF917B /* RxCocoa.framework */; settings = {ATTRIBUTES = (CodeSignOnCopy, RemoveHeadersOnCopy, ); }; };
		C896340A1B95BE51002AE38C /* RxSwift.framework in Embed Frameworks */ = {isa = PBXBuildFile; fileRef = C8A468EB1B8A8BC900BF917B /* RxSwift.framework */; settings = {ATTRIBUTES = (CodeSignOnCopy, RemoveHeadersOnCopy, ); }; };
		C89CDB711BCC45E5002063D9 /* ShareReplay1.swift in Sources */ = {isa = PBXBuildFile; fileRef = C89CDB611BCC45DC002063D9 /* ShareReplay1.swift */; };
		C89CDB721BCC45EE002063D9 /* SkipUntil.swift in Sources */ = {isa = PBXBuildFile; fileRef = C89CDB621BCC45DC002063D9 /* SkipUntil.swift */; };
		C8A2A2C81B4049E300F11F09 /* PseudoRandomGenerator.swift in Sources */ = {isa = PBXBuildFile; fileRef = C8A2A2C71B4049E300F11F09 /* PseudoRandomGenerator.swift */; };
		C8A2A2CB1B404A1200F11F09 /* Randomizer.swift in Sources */ = {isa = PBXBuildFile; fileRef = C8A2A2CA1B404A1200F11F09 /* Randomizer.swift */; };
		C8A468EC1B8A8BC900BF917B /* RxSwift.framework in Frameworks */ = {isa = PBXBuildFile; fileRef = C8A468EB1B8A8BC900BF917B /* RxSwift.framework */; };
		C8A468EE1B8A8BCC00BF917B /* RxCocoa.framework in Frameworks */ = {isa = PBXBuildFile; fileRef = C8A468ED1B8A8BCC00BF917B /* RxCocoa.framework */; };
		C8A468F01B8A8BD000BF917B /* RxBlocking.framework in Frameworks */ = {isa = PBXBuildFile; fileRef = C8A468EF1B8A8BD000BF917B /* RxBlocking.framework */; };
		C8A468F11B8A8C2600BF917B /* RxBlocking.framework in Frameworks */ = {isa = PBXBuildFile; fileRef = C8A468EF1B8A8BD000BF917B /* RxBlocking.framework */; };
		C8A468F21B8A8C2600BF917B /* RxCocoa.framework in Frameworks */ = {isa = PBXBuildFile; fileRef = C8A468ED1B8A8BCC00BF917B /* RxCocoa.framework */; };
		C8A468F31B8A8C2600BF917B /* RxSwift.framework in Frameworks */ = {isa = PBXBuildFile; fileRef = C8A468EB1B8A8BC900BF917B /* RxSwift.framework */; };
		C8A7501F1B94E77C00D8D046 /* RxDataSourceStarterKit.swift in Sources */ = {isa = PBXBuildFile; fileRef = C8A7501E1B94E77C00D8D046 /* RxDataSourceStarterKit.swift */; };
		C8A750201B94E78200D8D046 /* RxDataSourceStarterKit.swift in Sources */ = {isa = PBXBuildFile; fileRef = C8A7501E1B94E77C00D8D046 /* RxDataSourceStarterKit.swift */; };
		C8BCD3CE1C14756F005F1280 /* ShareReplay1WhileConnected.swift in Sources */ = {isa = PBXBuildFile; fileRef = C8BCD3CD1C14756F005F1280 /* ShareReplay1WhileConnected.swift */; };
		C8BCD3DF1C1480E9005F1280 /* Operators.swift in Sources */ = {isa = PBXBuildFile; fileRef = C8BCD3DE1C1480E9005F1280 /* Operators.swift */; };
		C8BCD3E01C1480E9005F1280 /* Operators.swift in Sources */ = {isa = PBXBuildFile; fileRef = C8BCD3DE1C1480E9005F1280 /* Operators.swift */; };
		C8BCD3E31C14820B005F1280 /* IntroductionExampleViewController.swift in Sources */ = {isa = PBXBuildFile; fileRef = C8BCD3E21C14820B005F1280 /* IntroductionExampleViewController.swift */; };
		C8BCD3E61C14A95E005F1280 /* NumbersViewController.swift in Sources */ = {isa = PBXBuildFile; fileRef = C8BCD3E51C14A95E005F1280 /* NumbersViewController.swift */; };
		C8BCD3E71C14A95E005F1280 /* NumbersViewController.swift in Sources */ = {isa = PBXBuildFile; fileRef = C8BCD3E51C14A95E005F1280 /* NumbersViewController.swift */; };
		C8BCD3EA1C14B02A005F1280 /* SimpleValidationViewController.swift in Sources */ = {isa = PBXBuildFile; fileRef = C8BCD3E91C14B02A005F1280 /* SimpleValidationViewController.swift */; };
		C8BCD3EB1C14B02A005F1280 /* SimpleValidationViewController.swift in Sources */ = {isa = PBXBuildFile; fileRef = C8BCD3E91C14B02A005F1280 /* SimpleValidationViewController.swift */; };
		C8BCD4021C14BFB7005F1280 /* NSLayoutConstraint+Rx.swift in Sources */ = {isa = PBXBuildFile; fileRef = C8BCD4011C14BFB7005F1280 /* NSLayoutConstraint+Rx.swift */; };
		C8BCD4041C14BFCA005F1280 /* UIView+Rx.swift in Sources */ = {isa = PBXBuildFile; fileRef = C8BCD4031C14BFCA005F1280 /* UIView+Rx.swift */; };
		C8C46DA81B47F7110020D71E /* CollectionViewImageCell.swift in Sources */ = {isa = PBXBuildFile; fileRef = C8C46DA31B47F7110020D71E /* CollectionViewImageCell.swift */; };
		C8C46DA91B47F7110020D71E /* WikipediaImageCell.xib in Resources */ = {isa = PBXBuildFile; fileRef = C8C46DA41B47F7110020D71E /* WikipediaImageCell.xib */; };
		C8C46DAA1B47F7110020D71E /* WikipediaSearchCell.swift in Sources */ = {isa = PBXBuildFile; fileRef = C8C46DA51B47F7110020D71E /* WikipediaSearchCell.swift */; };
		C8C46DAB1B47F7110020D71E /* WikipediaSearchCell.xib in Resources */ = {isa = PBXBuildFile; fileRef = C8C46DA61B47F7110020D71E /* WikipediaSearchCell.xib */; };
		C8C46DAC1B47F7110020D71E /* WikipediaSearchViewController.swift in Sources */ = {isa = PBXBuildFile; fileRef = C8C46DA71B47F7110020D71E /* WikipediaSearchViewController.swift */; };
		C8C4B4BF1C17724A00828BD5 /* _RXObjCRuntime.m in Sources */ = {isa = PBXBuildFile; fileRef = C8C4B4BD1C17724A00828BD5 /* _RXObjCRuntime.m */; };
		C8C4B4CC1C17728200828BD5 /* MessageSentObserver.swift in Sources */ = {isa = PBXBuildFile; fileRef = C8C4B4CA1C17728200828BD5 /* MessageSentObserver.swift */; };
		C8DF92CD1B0B2F84009BCF9A /* AppDelegate.swift in Sources */ = {isa = PBXBuildFile; fileRef = C8DF92C81B0B2F84009BCF9A /* AppDelegate.swift */; };
		C8DF92DF1B0B328B009BCF9A /* AppDelegate.swift in Sources */ = {isa = PBXBuildFile; fileRef = C8DF92DE1B0B328B009BCF9A /* AppDelegate.swift */; };
		C8DF92E31B0B32DA009BCF9A /* LaunchScreen.xib in Resources */ = {isa = PBXBuildFile; fileRef = C8DF92E01B0B32DA009BCF9A /* LaunchScreen.xib */; };
		C8DF92E41B0B32DA009BCF9A /* Main.storyboard in Resources */ = {isa = PBXBuildFile; fileRef = C8DF92E11B0B32DA009BCF9A /* Main.storyboard */; };
		C8DF92E51B0B32DA009BCF9A /* RootViewController.swift in Sources */ = {isa = PBXBuildFile; fileRef = C8DF92E21B0B32DA009BCF9A /* RootViewController.swift */; };
		C8DF92E71B0B32F2009BCF9A /* Main.storyboard in Resources */ = {isa = PBXBuildFile; fileRef = C8DF92E61B0B32F2009BCF9A /* Main.storyboard */; };
		C8DF92EA1B0B38C0009BCF9A /* Images.xcassets in Resources */ = {isa = PBXBuildFile; fileRef = C8DF92E91B0B38C0009BCF9A /* Images.xcassets */; };
		C8DF92EB1B0B38C0009BCF9A /* Images.xcassets in Resources */ = {isa = PBXBuildFile; fileRef = C8DF92E91B0B38C0009BCF9A /* Images.xcassets */; };
		C8E9D2AF1BD3FD960079D0DB /* ActivityIndicator.swift in Sources */ = {isa = PBXBuildFile; fileRef = C80397391BD3E17D009D8B26 /* ActivityIndicator.swift */; };
		C8F6A12B1BEF9DA3007DF367 /* ConcurrentDispatchQueueScheduler.swift in Sources */ = {isa = PBXBuildFile; fileRef = C894648E1BC6C2B00055219D /* ConcurrentDispatchQueueScheduler.swift */; };
		C8F6A12C1BEF9DA3007DF367 /* ConcurrentMainScheduler.swift in Sources */ = {isa = PBXBuildFile; fileRef = C8B145051BD2E45200267DCE /* ConcurrentMainScheduler.swift */; };
		C8F6A12D1BEF9DA3007DF367 /* CurrentThreadScheduler.swift in Sources */ = {isa = PBXBuildFile; fileRef = C894648F1BC6C2B00055219D /* CurrentThreadScheduler.swift */; };
		C8F6A12E1BEF9DA3007DF367 /* DispatchQueueSchedulerPriority.swift in Sources */ = {isa = PBXBuildFile; fileRef = C89464901BC6C2B00055219D /* DispatchQueueSchedulerPriority.swift */; };
		C8F6A12F1BEF9DA3007DF367 /* ImmediateScheduler.swift in Sources */ = {isa = PBXBuildFile; fileRef = C8B145041BD2E45200267DCE /* ImmediateScheduler.swift */; };
		C8F6A1301BEF9DA3007DF367 /* MainScheduler.swift in Sources */ = {isa = PBXBuildFile; fileRef = C89464911BC6C2B00055219D /* MainScheduler.swift */; };
		C8F6A1311BEF9DA3007DF367 /* OperationQueueScheduler.swift in Sources */ = {isa = PBXBuildFile; fileRef = C89464921BC6C2B00055219D /* OperationQueueScheduler.swift */; };
		C8F6A1321BEF9DA3007DF367 /* RecursiveScheduler.swift in Sources */ = {isa = PBXBuildFile; fileRef = C89464931BC6C2B00055219D /* RecursiveScheduler.swift */; };
		C8F6A1341BEF9DA3007DF367 /* SchedulerServices+Emulation.swift in Sources */ = {isa = PBXBuildFile; fileRef = C89464951BC6C2B00055219D /* SchedulerServices+Emulation.swift */; };
		C8F6A1351BEF9DA3007DF367 /* SerialDispatchQueueScheduler.swift in Sources */ = {isa = PBXBuildFile; fileRef = C89464961BC6C2B00055219D /* SerialDispatchQueueScheduler.swift */; };
		C8F6A1381BEF9DF6007DF367 /* RetryWhen.swift in Sources */ = {isa = PBXBuildFile; fileRef = C8F6A1361BEF9DD4007DF367 /* RetryWhen.swift */; };
		CB30D9EE1BF106260084C1C0 /* SingleAsync.swift in Sources */ = {isa = PBXBuildFile; fileRef = CB30D9ED1BF106260084C1C0 /* SingleAsync.swift */; };
		CB883B501BE3AC54000AC2EE /* BooleanDisposable.swift in Sources */ = {isa = PBXBuildFile; fileRef = CB883B4E1BE3AC54000AC2EE /* BooleanDisposable.swift */; };
		CB883B511BE3AC54000AC2EE /* RefCountDisposable.swift in Sources */ = {isa = PBXBuildFile; fileRef = CB883B4F1BE3AC54000AC2EE /* RefCountDisposable.swift */; };
		CB883B601BE3AC72000AC2EE /* Window.swift in Sources */ = {isa = PBXBuildFile; fileRef = CB883B5E1BE3AC72000AC2EE /* Window.swift */; };
		CB883B611BE3AC72000AC2EE /* AddRef.swift in Sources */ = {isa = PBXBuildFile; fileRef = CB883B5F1BE3AC72000AC2EE /* AddRef.swift */; };
		CBEE77541BD8C7B700AD584C /* ToArray.swift in Sources */ = {isa = PBXBuildFile; fileRef = CBEE77531BD8C7B700AD584C /* ToArray.swift */; };
		D2245A191BD5654C00E7146F /* WithLatestFrom.swift in Sources */ = {isa = PBXBuildFile; fileRef = D2245A0B1BD564A700E7146F /* WithLatestFrom.swift */; };
		D2AF91981BD3D95900A008C1 /* Using.swift in Sources */ = {isa = PBXBuildFile; fileRef = D2AF91881BD2C51900A008C1 /* Using.swift */; };
/* End PBXBuildFile section */

/* Begin PBXContainerItemProxy section */
		C81B3A001BC1C28400EF5A9F /* PBXContainerItemProxy */ = {
			isa = PBXContainerItemProxy;
			containerPortal = C81B39F11BC1C28400EF5A9F /* Rx.xcodeproj */;
			proxyType = 2;
			remoteGlobalIDString = C8A56AD71AD7424700B4673B;
			remoteInfo = "RxSwift-iOS";
		};
		C81B3A021BC1C28400EF5A9F /* PBXContainerItemProxy */ = {
			isa = PBXContainerItemProxy;
			containerPortal = C81B39F11BC1C28400EF5A9F /* Rx.xcodeproj */;
			proxyType = 2;
			remoteGlobalIDString = C88BB8711B07E5ED0064D411;
			remoteInfo = "RxSwift-OSX";
		};
		C81B3A041BC1C28400EF5A9F /* PBXContainerItemProxy */ = {
			isa = PBXContainerItemProxy;
			containerPortal = C81B39F11BC1C28400EF5A9F /* Rx.xcodeproj */;
			proxyType = 2;
			remoteGlobalIDString = D2EA280C1BB9B5A200880ED3;
			remoteInfo = "RxSwift-tvOS";
		};
		C81B3A061BC1C28400EF5A9F /* PBXContainerItemProxy */ = {
			isa = PBXContainerItemProxy;
			containerPortal = C81B39F11BC1C28400EF5A9F /* Rx.xcodeproj */;
			proxyType = 2;
			remoteGlobalIDString = C8F0C0021BBBFB8B001B112F;
			remoteInfo = "RxSwift-watchOS";
		};
		C81B3A081BC1C28400EF5A9F /* PBXContainerItemProxy */ = {
			isa = PBXContainerItemProxy;
			containerPortal = C81B39F11BC1C28400EF5A9F /* Rx.xcodeproj */;
			proxyType = 2;
			remoteGlobalIDString = C809396D1B8A71760088E94D;
			remoteInfo = "RxCocoa-iOS";
		};
		C81B3A0A1BC1C28400EF5A9F /* PBXContainerItemProxy */ = {
			isa = PBXContainerItemProxy;
			containerPortal = C81B39F11BC1C28400EF5A9F /* Rx.xcodeproj */;
			proxyType = 2;
			remoteGlobalIDString = C80939E71B8A71840088E94D;
			remoteInfo = "RxCocoa-OSX";
		};
		C81B3A0C1BC1C28400EF5A9F /* PBXContainerItemProxy */ = {
			isa = PBXContainerItemProxy;
			containerPortal = C81B39F11BC1C28400EF5A9F /* Rx.xcodeproj */;
			proxyType = 2;
			remoteGlobalIDString = D2138C751BB9BE9800339B5C;
			remoteInfo = "RxCocoa-tvOS";
		};
		C81B3A0E1BC1C28400EF5A9F /* PBXContainerItemProxy */ = {
			isa = PBXContainerItemProxy;
			containerPortal = C81B39F11BC1C28400EF5A9F /* Rx.xcodeproj */;
			proxyType = 2;
			remoteGlobalIDString = C8F0C04B1BBBFBB9001B112F;
			remoteInfo = "RxCocoa-watchOS";
		};
		C81B3A101BC1C28400EF5A9F /* PBXContainerItemProxy */ = {
			isa = PBXContainerItemProxy;
			containerPortal = C81B39F11BC1C28400EF5A9F /* Rx.xcodeproj */;
			proxyType = 2;
			remoteGlobalIDString = C8093BC71B8A71F00088E94D;
			remoteInfo = "RxBlocking-iOS";
		};
		C81B3A121BC1C28400EF5A9F /* PBXContainerItemProxy */ = {
			isa = PBXContainerItemProxy;
			containerPortal = C81B39F11BC1C28400EF5A9F /* Rx.xcodeproj */;
			proxyType = 2;
			remoteGlobalIDString = C8093C451B8A71FC0088E94D;
			remoteInfo = "RxBlocking-OSX";
		};
		C81B3A141BC1C28400EF5A9F /* PBXContainerItemProxy */ = {
			isa = PBXContainerItemProxy;
			containerPortal = C81B39F11BC1C28400EF5A9F /* Rx.xcodeproj */;
			proxyType = 2;
			remoteGlobalIDString = D2EBEB811BB9B99D003A27DC;
			remoteInfo = "RxBlocking-tvOS";
		};
		C81B3A161BC1C28400EF5A9F /* PBXContainerItemProxy */ = {
			isa = PBXContainerItemProxy;
			containerPortal = C81B39F11BC1C28400EF5A9F /* Rx.xcodeproj */;
			proxyType = 2;
			remoteGlobalIDString = C8F0C0581BBBFBCE001B112F;
			remoteInfo = "RxBlocking-watchOS";
		};
/* End PBXContainerItemProxy section */

/* Begin PBXCopyFilesBuildPhase section */
		C8297E621B6CF905000589EA /* Embed Frameworks */ = {
			isa = PBXCopyFilesBuildPhase;
			buildActionMask = 2147483647;
			dstPath = "";
			dstSubfolderSpec = 10;
			files = (
			);
			name = "Embed Frameworks";
			runOnlyForDeploymentPostprocessing = 0;
		};
		C83367351AD029C700C668A7 /* Embed Frameworks */ = {
			isa = PBXCopyFilesBuildPhase;
			buildActionMask = 2147483647;
			dstPath = "";
			dstSubfolderSpec = 10;
			files = (
				C89634081B95BE50002AE38C /* RxBlocking.framework in Embed Frameworks */,
				C89634091B95BE50002AE38C /* RxCocoa.framework in Embed Frameworks */,
				C896340A1B95BE51002AE38C /* RxSwift.framework in Embed Frameworks */,
			);
			name = "Embed Frameworks";
			runOnlyForDeploymentPostprocessing = 0;
		};
		C88BB8D61B07E6C90064D411 /* Embed Frameworks */ = {
			isa = PBXCopyFilesBuildPhase;
			buildActionMask = 2147483647;
			dstPath = "";
			dstSubfolderSpec = 10;
			files = (
			);
			name = "Embed Frameworks";
			runOnlyForDeploymentPostprocessing = 0;
		};
/* End PBXCopyFilesBuildPhase section */

/* Begin PBXFileReference section */
		0706E1951B14AF5100BA2D3A /* DetailViewController.swift */ = {isa = PBXFileReference; fileEncoding = 4; lastKnownFileType = sourcecode.swift; path = DetailViewController.swift; sourceTree = "<group>"; };
		0706E19A1B17361100BA2D3A /* UIImageView+Extensions.swift */ = {isa = PBXFileReference; fileEncoding = 4; lastKnownFileType = sourcecode.swift; path = "UIImageView+Extensions.swift"; sourceTree = "<group>"; };
		0706E19C1B176EE200BA2D3A /* String+extensions.swift */ = {isa = PBXFileReference; fileEncoding = 4; lastKnownFileType = sourcecode.swift; path = "String+extensions.swift"; sourceTree = "<group>"; };
		0706E19E1B17703E00BA2D3A /* RandomUserAPI.swift */ = {isa = PBXFileReference; fileEncoding = 4; lastKnownFileType = sourcecode.swift; path = RandomUserAPI.swift; sourceTree = "<group>"; };
		075F130F1B4E9D5A000D7861 /* APIWrappersViewController.swift */ = {isa = PBXFileReference; fileEncoding = 4; lastKnownFileType = sourcecode.swift; path = APIWrappersViewController.swift; sourceTree = "<group>"; };
		07A5C3DA1B70B703001EFE5C /* CalculatorViewController.swift */ = {isa = PBXFileReference; fileEncoding = 4; lastKnownFileType = sourcecode.swift; path = CalculatorViewController.swift; sourceTree = "<group>"; };
		07E300061B14995F00F00100 /* TableViewController.swift */ = {isa = PBXFileReference; fileEncoding = 4; lastKnownFileType = sourcecode.swift; path = TableViewController.swift; sourceTree = "<group>"; };
		07E300081B149A2A00F00100 /* User.swift */ = {isa = PBXFileReference; fileEncoding = 4; lastKnownFileType = sourcecode.swift; path = User.swift; sourceTree = "<group>"; };
		07E3C2321B03605B0010338D /* Dependencies.swift */ = {isa = PBXFileReference; fileEncoding = 4; lastKnownFileType = sourcecode.swift; name = Dependencies.swift; path = Examples/Dependencies.swift; sourceTree = "<group>"; };
		9B4612941C106CF100BBBB4E /* UIActivityIndicatorView+Rx.swift */ = {isa = PBXFileReference; fileEncoding = 4; lastKnownFileType = sourcecode.swift; path = "UIActivityIndicatorView+Rx.swift"; sourceTree = "<group>"; };
		B1604CB41BE49F8D002E1279 /* DownloadableImage.swift */ = {isa = PBXFileReference; fileEncoding = 4; lastKnownFileType = sourcecode.swift; path = DownloadableImage.swift; sourceTree = "<group>"; };
		B1604CC81BE5BBFA002E1279 /* UIImageView+DownloadableImage.swift */ = {isa = PBXFileReference; fileEncoding = 4; lastKnownFileType = sourcecode.swift; path = "UIImageView+DownloadableImage.swift"; sourceTree = "<group>"; };
		B18F3BBB1BD92EC8000AAC79 /* Reachability.swift */ = {isa = PBXFileReference; fileEncoding = 4; lastKnownFileType = sourcecode.swift; path = Reachability.swift; sourceTree = "<group>"; };
		B18F3BE11BDB2E8F000AAC79 /* ReachabilityService.swift */ = {isa = PBXFileReference; fileEncoding = 4; lastKnownFileType = sourcecode.swift; path = ReachabilityService.swift; sourceTree = "<group>"; };
		B1B7C3CF1BE006870076934E /* TakeLast.swift */ = {isa = PBXFileReference; lastKnownFileType = sourcecode.swift; path = TakeLast.swift; sourceTree = "<group>"; };
		C80397391BD3E17D009D8B26 /* ActivityIndicator.swift */ = {isa = PBXFileReference; fileEncoding = 4; lastKnownFileType = sourcecode.swift; path = ActivityIndicator.swift; sourceTree = "<group>"; };
		C809E9791BE6841C0058D948 /* Wireframe.swift */ = {isa = PBXFileReference; fileEncoding = 4; lastKnownFileType = sourcecode.swift; path = Wireframe.swift; sourceTree = "<group>"; };
		C809E97C1BE697100058D948 /* UIImage+Extensions.swift */ = {isa = PBXFileReference; fileEncoding = 4; lastKnownFileType = sourcecode.swift; path = "UIImage+Extensions.swift"; sourceTree = "<group>"; };
		C80DDE7A1BCDA952006A1832 /* SkipWhile.swift */ = {isa = PBXFileReference; fileEncoding = 4; lastKnownFileType = sourcecode.swift; path = SkipWhile.swift; sourceTree = "<group>"; };
		C80DDEC21BCE9041006A1832 /* ControlEvent+Driver.swift */ = {isa = PBXFileReference; fileEncoding = 4; lastKnownFileType = sourcecode.swift; path = "ControlEvent+Driver.swift"; sourceTree = "<group>"; };
		C80DDEC31BCE9041006A1832 /* ControlProperty+Driver.swift */ = {isa = PBXFileReference; fileEncoding = 4; lastKnownFileType = sourcecode.swift; path = "ControlProperty+Driver.swift"; sourceTree = "<group>"; };
		C80DDEC41BCE9041006A1832 /* Driver+Operators+arity.swift */ = {isa = PBXFileReference; fileEncoding = 4; lastKnownFileType = sourcecode.swift; path = "Driver+Operators+arity.swift"; sourceTree = "<group>"; };
		C80DDEC51BCE9041006A1832 /* Driver+Operators+arity.tt */ = {isa = PBXFileReference; fileEncoding = 4; lastKnownFileType = text; path = "Driver+Operators+arity.tt"; sourceTree = "<group>"; };
		C80DDEC61BCE9041006A1832 /* Driver+Operators.swift */ = {isa = PBXFileReference; fileEncoding = 4; lastKnownFileType = sourcecode.swift; path = "Driver+Operators.swift"; sourceTree = "<group>"; };
		C80DDEC71BCE9041006A1832 /* Driver+Subscription.swift */ = {isa = PBXFileReference; fileEncoding = 4; lastKnownFileType = sourcecode.swift; path = "Driver+Subscription.swift"; sourceTree = "<group>"; };
		C80DDEC81BCE9041006A1832 /* Driver.swift */ = {isa = PBXFileReference; fileEncoding = 4; lastKnownFileType = sourcecode.swift; path = Driver.swift; sourceTree = "<group>"; };
		C80DDEC91BCE9041006A1832 /* ObservableConvertibleType+Driver.swift */ = {isa = PBXFileReference; fileEncoding = 4; lastKnownFileType = sourcecode.swift; path = "ObservableConvertibleType+Driver.swift"; sourceTree = "<group>"; };
		C81B39F11BC1C28400EF5A9F /* Rx.xcodeproj */ = {isa = PBXFileReference; lastKnownFileType = "wrapper.pb-project"; name = Rx.xcodeproj; path = ../Rx.xcodeproj; sourceTree = "<group>"; };
		C822B1C91C14CB2B0088A01A /* GithubSignupViewModel.swift */ = {isa = PBXFileReference; fileEncoding = 4; lastKnownFileType = sourcecode.swift; path = GithubSignupViewModel.swift; sourceTree = "<group>"; };
		C822B1D81C14CBEA0088A01A /* Protocols.swift */ = {isa = PBXFileReference; fileEncoding = 4; lastKnownFileType = sourcecode.swift; path = Protocols.swift; sourceTree = "<group>"; };
		C822B1DB1C14CD1C0088A01A /* DefaultImplementations.swift */ = {isa = PBXFileReference; fileEncoding = 4; lastKnownFileType = sourcecode.swift; path = DefaultImplementations.swift; sourceTree = "<group>"; };
		C822B1DE1C14CEAA0088A01A /* BindingExtensions.swift */ = {isa = PBXFileReference; fileEncoding = 4; lastKnownFileType = sourcecode.swift; path = BindingExtensions.swift; sourceTree = "<group>"; };
		C822B1E21C14E4810088A01A /* SimpleTableViewExampleViewController.swift */ = {isa = PBXFileReference; fileEncoding = 4; lastKnownFileType = sourcecode.swift; path = SimpleTableViewExampleViewController.swift; sourceTree = "<group>"; };
		C822B1E61C14E7250088A01A /* SimpleTableViewExampleSectionedViewController.swift */ = {isa = PBXFileReference; fileEncoding = 4; lastKnownFileType = sourcecode.swift; path = SimpleTableViewExampleSectionedViewController.swift; sourceTree = "<group>"; };
		C8297E691B6CF905000589EA /* RxExample-iOS-no-module.app */ = {isa = PBXFileReference; explicitFileType = wrapper.application; includeInIndex = 0; path = "RxExample-iOS-no-module.app"; sourceTree = BUILT_PRODUCTS_DIR; };
		C83100681BF7F4CA00AAE3CD /* Sequence.swift */ = {isa = PBXFileReference; fileEncoding = 4; lastKnownFileType = sourcecode.swift; path = Sequence.swift; sourceTree = "<group>"; };
		C83366DD1AD0293800C668A7 /* RxExample-iOS.app */ = {isa = PBXFileReference; explicitFileType = wrapper.application; includeInIndex = 0; path = "RxExample-iOS.app"; sourceTree = BUILT_PRODUCTS_DIR; };
		C833670F1AD029AE00C668A7 /* Example.swift */ = {isa = PBXFileReference; fileEncoding = 4; lastKnownFileType = sourcecode.swift; path = Example.swift; sourceTree = "<group>"; };
		C83367111AD029AE00C668A7 /* HtmlParsing.swift */ = {isa = PBXFileReference; fileEncoding = 4; lastKnownFileType = sourcecode.swift; path = HtmlParsing.swift; sourceTree = "<group>"; };
		C83367121AD029AE00C668A7 /* ImageService.swift */ = {isa = PBXFileReference; fileEncoding = 4; lastKnownFileType = sourcecode.swift; path = ImageService.swift; sourceTree = "<group>"; };
		C839740F1BF77406004F02CC /* KVORepresentable.swift */ = {isa = PBXFileReference; fileEncoding = 4; lastKnownFileType = sourcecode.swift; path = KVORepresentable.swift; sourceTree = "<group>"; };
		C83974101BF77406004F02CC /* KVORepresentable+CoreGraphics.swift */ = {isa = PBXFileReference; fileEncoding = 4; lastKnownFileType = sourcecode.swift; path = "KVORepresentable+CoreGraphics.swift"; sourceTree = "<group>"; };
		C83974111BF77406004F02CC /* KVORepresentable+Swift.swift */ = {isa = PBXFileReference; fileEncoding = 4; lastKnownFileType = sourcecode.swift; path = "KVORepresentable+Swift.swift"; sourceTree = "<group>"; };
		C83974211BF77413004F02CC /* NSObject+Rx+KVORepresentable.swift */ = {isa = PBXFileReference; fileEncoding = 4; lastKnownFileType = sourcecode.swift; path = "NSObject+Rx+KVORepresentable.swift"; sourceTree = "<group>"; };
		C83974221BF77413004F02CC /* NSObject+Rx+RawRepresentable.swift */ = {isa = PBXFileReference; fileEncoding = 4; lastKnownFileType = sourcecode.swift; path = "NSObject+Rx+RawRepresentable.swift"; sourceTree = "<group>"; };
		C83D73D91C1DBC2A003DC470 /* AnonymousInvocable.swift */ = {isa = PBXFileReference; fileEncoding = 4; lastKnownFileType = sourcecode.swift; path = AnonymousInvocable.swift; sourceTree = "<group>"; };
		C83D73DA1C1DBC2A003DC470 /* InvocableScheduledItem.swift */ = {isa = PBXFileReference; fileEncoding = 4; lastKnownFileType = sourcecode.swift; path = InvocableScheduledItem.swift; sourceTree = "<group>"; };
		C83D73DB1C1DBC2A003DC470 /* InvocableType.swift */ = {isa = PBXFileReference; fileEncoding = 4; lastKnownFileType = sourcecode.swift; path = InvocableType.swift; sourceTree = "<group>"; };
		C83D73DC1C1DBC2A003DC470 /* ScheduledItem.swift */ = {isa = PBXFileReference; fileEncoding = 4; lastKnownFileType = sourcecode.swift; path = ScheduledItem.swift; sourceTree = "<group>"; };
		C83D73DD1C1DBC2A003DC470 /* ScheduledItemType.swift */ = {isa = PBXFileReference; fileEncoding = 4; lastKnownFileType = sourcecode.swift; path = ScheduledItemType.swift; sourceTree = "<group>"; };
		C843A08C1C1CE39900CBA4BD /* GitHubSearchRepositoriesAPI.swift */ = {isa = PBXFileReference; fileEncoding = 4; lastKnownFileType = sourcecode.swift; path = GitHubSearchRepositoriesAPI.swift; sourceTree = "<group>"; };
		C843A08D1C1CE39900CBA4BD /* GitHubSearchRepositoriesViewController.swift */ = {isa = PBXFileReference; fileEncoding = 4; lastKnownFileType = sourcecode.swift; path = GitHubSearchRepositoriesViewController.swift; sourceTree = "<group>"; };
		C843A0921C1CE58700CBA4BD /* UINavigationController+Extensions.swift */ = {isa = PBXFileReference; fileEncoding = 4; lastKnownFileType = sourcecode.swift; path = "UINavigationController+Extensions.swift"; sourceTree = "<group>"; };
		C84CC52D1BDC344100E06A64 /* ElementAt.swift */ = {isa = PBXFileReference; fileEncoding = 4; lastKnownFileType = sourcecode.swift; path = ElementAt.swift; sourceTree = "<group>"; };
		C84CC56B1BDD08F500E06A64 /* LockOwnerType.swift */ = {isa = PBXFileReference; fileEncoding = 4; lastKnownFileType = sourcecode.swift; path = LockOwnerType.swift; sourceTree = "<group>"; };
		C84CC56C1BDD08F500E06A64 /* SynchronizedDisposeType.swift */ = {isa = PBXFileReference; fileEncoding = 4; lastKnownFileType = sourcecode.swift; path = SynchronizedDisposeType.swift; sourceTree = "<group>"; };
		C84CC56D1BDD08F500E06A64 /* SynchronizedOnType.swift */ = {isa = PBXFileReference; fileEncoding = 4; lastKnownFileType = sourcecode.swift; path = SynchronizedOnType.swift; sourceTree = "<group>"; };
		C84CC56E1BDD08F500E06A64 /* SynchronizedSubscribeType.swift */ = {isa = PBXFileReference; fileEncoding = 4; lastKnownFileType = sourcecode.swift; path = SynchronizedSubscribeType.swift; sourceTree = "<group>"; };
		C84CC56F1BDD08F500E06A64 /* SynchronizedUnsubscribeType.swift */ = {isa = PBXFileReference; fileEncoding = 4; lastKnownFileType = sourcecode.swift; path = SynchronizedUnsubscribeType.swift; sourceTree = "<group>"; };
		C84CC5831BDD484400E06A64 /* SubscriptionDisposable.swift */ = {isa = PBXFileReference; fileEncoding = 4; lastKnownFileType = sourcecode.swift; path = SubscriptionDisposable.swift; sourceTree = "<group>"; };
		C859B9A31B45C5D900D012D7 /* PartialUpdatesViewController.swift */ = {isa = PBXFileReference; fileEncoding = 4; lastKnownFileType = sourcecode.swift; path = PartialUpdatesViewController.swift; sourceTree = "<group>"; };
		C859B9A51B45C80700D012D7 /* RxCollectionViewSectionedReloadDataSource.swift */ = {isa = PBXFileReference; fileEncoding = 4; lastKnownFileType = sourcecode.swift; path = RxCollectionViewSectionedReloadDataSource.swift; sourceTree = "<group>"; };
		C859B9A71B45C83700D012D7 /* RxCollectionViewSectionedDataSource.swift */ = {isa = PBXFileReference; fileEncoding = 4; lastKnownFileType = sourcecode.swift; path = RxCollectionViewSectionedDataSource.swift; sourceTree = "<group>"; };
		C859B9A91B45CB0900D012D7 /* RxCollectionViewSectionedAnimatedDataSource.swift */ = {isa = PBXFileReference; fileEncoding = 4; lastKnownFileType = sourcecode.swift; path = RxCollectionViewSectionedAnimatedDataSource.swift; sourceTree = "<group>"; };
		C859B9AB1B45CF9100D012D7 /* NumberCell.swift */ = {isa = PBXFileReference; fileEncoding = 4; lastKnownFileType = sourcecode.swift; path = NumberCell.swift; sourceTree = "<group>"; };
		C859B9AD1B45CFAB00D012D7 /* NumberSectionView.swift */ = {isa = PBXFileReference; fileEncoding = 4; lastKnownFileType = sourcecode.swift; path = NumberSectionView.swift; sourceTree = "<group>"; };
		C86E2F321AE5A0CA00C31024 /* SearchResultViewModel.swift */ = {isa = PBXFileReference; fileEncoding = 4; lastKnownFileType = sourcecode.swift; lineEnding = 0; path = SearchResultViewModel.swift; sourceTree = "<group>"; xcLanguageSpecificationIdentifier = xcode.lang.swift; };
		C86E2F3B1AE5A0CA00C31024 /* WikipediaAPI.swift */ = {isa = PBXFileReference; fileEncoding = 4; lastKnownFileType = sourcecode.swift; path = WikipediaAPI.swift; sourceTree = "<group>"; };
		C86E2F3C1AE5A0CA00C31024 /* WikipediaPage.swift */ = {isa = PBXFileReference; fileEncoding = 4; lastKnownFileType = sourcecode.swift; lineEnding = 0; path = WikipediaPage.swift; sourceTree = "<group>"; xcLanguageSpecificationIdentifier = xcode.lang.swift; };
		C86E2F3D1AE5A0CA00C31024 /* WikipediaSearchResult.swift */ = {isa = PBXFileReference; fileEncoding = 4; lastKnownFileType = sourcecode.swift; lineEnding = 0; path = WikipediaSearchResult.swift; sourceTree = "<group>"; xcLanguageSpecificationIdentifier = xcode.lang.swift; };
		C87335661BF79BE000E536E6 /* UISectionedViewType+RxAnimatedDataSource.swift */ = {isa = PBXFileReference; fileEncoding = 4; lastKnownFileType = sourcecode.swift; path = "UISectionedViewType+RxAnimatedDataSource.swift"; sourceTree = "<group>"; };
		C87335761BF7CC0B00E536E6 /* ObservableConvertibleType+Differentiator.swift */ = {isa = PBXFileReference; fileEncoding = 4; lastKnownFileType = sourcecode.swift; path = "ObservableConvertibleType+Differentiator.swift"; sourceTree = "<group>"; };
		C88BB8DC1B07E6C90064D411 /* RxExample.app */ = {isa = PBXFileReference; explicitFileType = wrapper.application; includeInIndex = 0; path = RxExample.app; sourceTree = BUILT_PRODUCTS_DIR; };
		C88C78631B3EB0A00061C5AB /* RxTableViewSectionedAnimatedDataSource.swift */ = {isa = PBXFileReference; fileEncoding = 4; lastKnownFileType = sourcecode.swift; path = RxTableViewSectionedAnimatedDataSource.swift; sourceTree = "<group>"; };
		C88C78641B3EB0A00061C5AB /* RxTableViewSectionedDataSource.swift */ = {isa = PBXFileReference; fileEncoding = 4; lastKnownFileType = sourcecode.swift; path = RxTableViewSectionedDataSource.swift; sourceTree = "<group>"; };
		C88C78651B3EB0A00061C5AB /* RxTableViewSectionedReloadDataSource.swift */ = {isa = PBXFileReference; fileEncoding = 4; lastKnownFileType = sourcecode.swift; path = RxTableViewSectionedReloadDataSource.swift; sourceTree = "<group>"; };
		C88C78691B3EB0A00061C5AB /* SectionedViewType.swift */ = {isa = PBXFileReference; fileEncoding = 4; lastKnownFileType = sourcecode.swift; path = SectionedViewType.swift; sourceTree = "<group>"; };
		C88C786A1B3EB0A00061C5AB /* SectionModel.swift */ = {isa = PBXFileReference; fileEncoding = 4; lastKnownFileType = sourcecode.swift; path = SectionModel.swift; sourceTree = "<group>"; };
		C88C788E1B3F14FD0061C5AB /* Changeset.swift */ = {isa = PBXFileReference; fileEncoding = 4; lastKnownFileType = sourcecode.swift; path = Changeset.swift; sourceTree = "<group>"; };
		C88C78941B3F20DB0061C5AB /* Differentiator.swift */ = {isa = PBXFileReference; fileEncoding = 4; lastKnownFileType = sourcecode.swift; path = Differentiator.swift; sourceTree = "<group>"; };
		C88C78981B4012A90061C5AB /* SectionModelType.swift */ = {isa = PBXFileReference; fileEncoding = 4; lastKnownFileType = sourcecode.swift; path = SectionModelType.swift; sourceTree = "<group>"; };
		C890A6571AEBD26B00AFF7E6 /* GitHubSignupViewController.swift */ = {isa = PBXFileReference; fileEncoding = 4; lastKnownFileType = sourcecode.swift; lineEnding = 0; name = GitHubSignupViewController.swift; path = Views/GitHubSignupViewController.swift; sourceTree = "<group>"; xcLanguageSpecificationIdentifier = xcode.lang.swift; };
		C890A65C1AEC084100AFF7E6 /* ViewController.swift */ = {isa = PBXFileReference; fileEncoding = 4; lastKnownFileType = sourcecode.swift; path = ViewController.swift; sourceTree = "<group>"; };
		C891A2C81C07160C00DDD09D /* Timeout.swift */ = {isa = PBXFileReference; fileEncoding = 4; lastKnownFileType = sourcecode.swift; path = Timeout.swift; sourceTree = "<group>"; };
		C89464281BC6C2B00055219D /* Cancelable.swift */ = {isa = PBXFileReference; fileEncoding = 4; lastKnownFileType = sourcecode.swift; path = Cancelable.swift; sourceTree = "<group>"; };
		C894642A1BC6C2B00055219D /* AsyncLock.swift */ = {isa = PBXFileReference; fileEncoding = 4; lastKnownFileType = sourcecode.swift; path = AsyncLock.swift; sourceTree = "<group>"; };
		C894642B1BC6C2B00055219D /* Lock.swift */ = {isa = PBXFileReference; fileEncoding = 4; lastKnownFileType = sourcecode.swift; path = Lock.swift; sourceTree = "<group>"; };
		C894642C1BC6C2B00055219D /* ConnectableObservableType.swift */ = {isa = PBXFileReference; fileEncoding = 4; lastKnownFileType = sourcecode.swift; path = ConnectableObservableType.swift; sourceTree = "<group>"; };
		C894642E1BC6C2B00055219D /* Bag.swift */ = {isa = PBXFileReference; fileEncoding = 4; lastKnownFileType = sourcecode.swift; path = Bag.swift; sourceTree = "<group>"; };
		C894642F1BC6C2B00055219D /* InfiniteSequence.swift */ = {isa = PBXFileReference; fileEncoding = 4; lastKnownFileType = sourcecode.swift; path = InfiniteSequence.swift; sourceTree = "<group>"; };
		C89464301BC6C2B00055219D /* Queue.swift */ = {isa = PBXFileReference; fileEncoding = 4; lastKnownFileType = sourcecode.swift; path = Queue.swift; sourceTree = "<group>"; };
		C89464311BC6C2B00055219D /* Disposable.swift */ = {isa = PBXFileReference; fileEncoding = 4; lastKnownFileType = sourcecode.swift; path = Disposable.swift; sourceTree = "<group>"; };
		C89464331BC6C2B00055219D /* AnonymousDisposable.swift */ = {isa = PBXFileReference; fileEncoding = 4; lastKnownFileType = sourcecode.swift; path = AnonymousDisposable.swift; sourceTree = "<group>"; };
		C89464341BC6C2B00055219D /* BinaryDisposable.swift */ = {isa = PBXFileReference; fileEncoding = 4; lastKnownFileType = sourcecode.swift; path = BinaryDisposable.swift; sourceTree = "<group>"; };
		C89464351BC6C2B00055219D /* CompositeDisposable.swift */ = {isa = PBXFileReference; fileEncoding = 4; lastKnownFileType = sourcecode.swift; path = CompositeDisposable.swift; sourceTree = "<group>"; };
		C89464361BC6C2B00055219D /* DisposeBag.swift */ = {isa = PBXFileReference; fileEncoding = 4; lastKnownFileType = sourcecode.swift; path = DisposeBag.swift; sourceTree = "<group>"; };
		C89464371BC6C2B00055219D /* DisposeBase.swift */ = {isa = PBXFileReference; fileEncoding = 4; lastKnownFileType = sourcecode.swift; path = DisposeBase.swift; sourceTree = "<group>"; };
		C89464381BC6C2B00055219D /* NAryDisposable.swift */ = {isa = PBXFileReference; fileEncoding = 4; lastKnownFileType = sourcecode.swift; path = NAryDisposable.swift; sourceTree = "<group>"; };
		C89464391BC6C2B00055219D /* NAryDisposable.tt */ = {isa = PBXFileReference; fileEncoding = 4; lastKnownFileType = text; path = NAryDisposable.tt; sourceTree = "<group>"; };
		C894643A1BC6C2B00055219D /* NopDisposable.swift */ = {isa = PBXFileReference; fileEncoding = 4; lastKnownFileType = sourcecode.swift; path = NopDisposable.swift; sourceTree = "<group>"; };
		C894643B1BC6C2B00055219D /* ScheduledDisposable.swift */ = {isa = PBXFileReference; fileEncoding = 4; lastKnownFileType = sourcecode.swift; path = ScheduledDisposable.swift; sourceTree = "<group>"; };
		C894643C1BC6C2B00055219D /* ScopedDisposable.swift */ = {isa = PBXFileReference; fileEncoding = 4; lastKnownFileType = sourcecode.swift; path = ScopedDisposable.swift; sourceTree = "<group>"; };
		C894643D1BC6C2B00055219D /* SerialDisposable.swift */ = {isa = PBXFileReference; fileEncoding = 4; lastKnownFileType = sourcecode.swift; path = SerialDisposable.swift; sourceTree = "<group>"; };
		C894643E1BC6C2B00055219D /* SingleAssignmentDisposable.swift */ = {isa = PBXFileReference; fileEncoding = 4; lastKnownFileType = sourcecode.swift; path = SingleAssignmentDisposable.swift; sourceTree = "<group>"; };
		C894643F1BC6C2B00055219D /* StableCompositeDisposable.swift */ = {isa = PBXFileReference; fileEncoding = 4; lastKnownFileType = sourcecode.swift; path = StableCompositeDisposable.swift; sourceTree = "<group>"; };
		C89464401BC6C2B00055219D /* Error.swift */ = {isa = PBXFileReference; fileEncoding = 4; lastKnownFileType = sourcecode.swift; path = Error.swift; sourceTree = "<group>"; };
		C89464411BC6C2B00055219D /* Event.swift */ = {isa = PBXFileReference; fileEncoding = 4; lastKnownFileType = sourcecode.swift; path = Event.swift; sourceTree = "<group>"; };
		C89464421BC6C2B00055219D /* ImmediateSchedulerType.swift */ = {isa = PBXFileReference; fileEncoding = 4; lastKnownFileType = sourcecode.swift; path = ImmediateSchedulerType.swift; sourceTree = "<group>"; };
		C89464431BC6C2B00055219D /* Info.plist */ = {isa = PBXFileReference; fileEncoding = 4; lastKnownFileType = text.plist.xml; path = Info.plist; sourceTree = "<group>"; };
		C89464441BC6C2B00055219D /* Observable+Extensions.swift */ = {isa = PBXFileReference; fileEncoding = 4; lastKnownFileType = sourcecode.swift; path = "Observable+Extensions.swift"; sourceTree = "<group>"; };
		C89464451BC6C2B00055219D /* Observable.swift */ = {isa = PBXFileReference; fileEncoding = 4; lastKnownFileType = sourcecode.swift; path = Observable.swift; sourceTree = "<group>"; };
		C89464461BC6C2B00055219D /* ObservableConvertibleType.swift */ = {isa = PBXFileReference; fileEncoding = 4; lastKnownFileType = sourcecode.swift; path = ObservableConvertibleType.swift; sourceTree = "<group>"; };
		C89464491BC6C2B00055219D /* Amb.swift */ = {isa = PBXFileReference; fileEncoding = 4; lastKnownFileType = sourcecode.swift; path = Amb.swift; sourceTree = "<group>"; };
		C894644A1BC6C2B00055219D /* AnonymousObservable.swift */ = {isa = PBXFileReference; fileEncoding = 4; lastKnownFileType = sourcecode.swift; lineEnding = 0; path = AnonymousObservable.swift; sourceTree = "<group>"; xcLanguageSpecificationIdentifier = xcode.lang.swift; };
		C894644C1BC6C2B00055219D /* Buffer.swift */ = {isa = PBXFileReference; fileEncoding = 4; lastKnownFileType = sourcecode.swift; path = Buffer.swift; sourceTree = "<group>"; };
		C894644D1BC6C2B00055219D /* Catch.swift */ = {isa = PBXFileReference; fileEncoding = 4; lastKnownFileType = sourcecode.swift; path = Catch.swift; sourceTree = "<group>"; };
		C894644E1BC6C2B00055219D /* CombineLatest+arity.swift */ = {isa = PBXFileReference; fileEncoding = 4; lastKnownFileType = sourcecode.swift; path = "CombineLatest+arity.swift"; sourceTree = "<group>"; };
		C894644F1BC6C2B00055219D /* CombineLatest+arity.tt */ = {isa = PBXFileReference; fileEncoding = 4; lastKnownFileType = text; path = "CombineLatest+arity.tt"; sourceTree = "<group>"; };
		C89464501BC6C2B00055219D /* CombineLatest+CollectionType.swift */ = {isa = PBXFileReference; fileEncoding = 4; lastKnownFileType = sourcecode.swift; lineEnding = 0; path = "CombineLatest+CollectionType.swift"; sourceTree = "<group>"; xcLanguageSpecificationIdentifier = xcode.lang.swift; };
		C89464511BC6C2B00055219D /* CombineLatest.swift */ = {isa = PBXFileReference; fileEncoding = 4; lastKnownFileType = sourcecode.swift; path = CombineLatest.swift; sourceTree = "<group>"; };
		C89464521BC6C2B00055219D /* Concat.swift */ = {isa = PBXFileReference; fileEncoding = 4; lastKnownFileType = sourcecode.swift; path = Concat.swift; sourceTree = "<group>"; };
		C89464531BC6C2B00055219D /* ConnectableObservable.swift */ = {isa = PBXFileReference; fileEncoding = 4; lastKnownFileType = sourcecode.swift; path = ConnectableObservable.swift; sourceTree = "<group>"; };
		C89464541BC6C2B00055219D /* Debug.swift */ = {isa = PBXFileReference; fileEncoding = 4; lastKnownFileType = sourcecode.swift; path = Debug.swift; sourceTree = "<group>"; };
		C89464551BC6C2B00055219D /* Deferred.swift */ = {isa = PBXFileReference; fileEncoding = 4; lastKnownFileType = sourcecode.swift; path = Deferred.swift; sourceTree = "<group>"; };
		C89464561BC6C2B00055219D /* DelaySubscription.swift */ = {isa = PBXFileReference; fileEncoding = 4; lastKnownFileType = sourcecode.swift; path = DelaySubscription.swift; sourceTree = "<group>"; };
		C89464571BC6C2B00055219D /* DistinctUntilChanged.swift */ = {isa = PBXFileReference; fileEncoding = 4; lastKnownFileType = sourcecode.swift; path = DistinctUntilChanged.swift; sourceTree = "<group>"; };
		C89464581BC6C2B00055219D /* Do.swift */ = {isa = PBXFileReference; fileEncoding = 4; lastKnownFileType = sourcecode.swift; path = Do.swift; sourceTree = "<group>"; };
		C89464591BC6C2B00055219D /* Empty.swift */ = {isa = PBXFileReference; fileEncoding = 4; lastKnownFileType = sourcecode.swift; path = Empty.swift; sourceTree = "<group>"; };
		C894645A1BC6C2B00055219D /* FailWith.swift */ = {isa = PBXFileReference; fileEncoding = 4; lastKnownFileType = sourcecode.swift; path = FailWith.swift; sourceTree = "<group>"; };
		C894645B1BC6C2B00055219D /* Filter.swift */ = {isa = PBXFileReference; fileEncoding = 4; lastKnownFileType = sourcecode.swift; path = Filter.swift; sourceTree = "<group>"; };
		C894645D1BC6C2B00055219D /* Generate.swift */ = {isa = PBXFileReference; fileEncoding = 4; lastKnownFileType = sourcecode.swift; path = Generate.swift; sourceTree = "<group>"; };
		C894645E1BC6C2B00055219D /* Just.swift */ = {isa = PBXFileReference; fileEncoding = 4; lastKnownFileType = sourcecode.swift; path = Just.swift; sourceTree = "<group>"; };
		C894645F1BC6C2B00055219D /* Map.swift */ = {isa = PBXFileReference; fileEncoding = 4; lastKnownFileType = sourcecode.swift; path = Map.swift; sourceTree = "<group>"; };
		C89464601BC6C2B00055219D /* Merge.swift */ = {isa = PBXFileReference; fileEncoding = 4; lastKnownFileType = sourcecode.swift; path = Merge.swift; sourceTree = "<group>"; };
		C89464611BC6C2B00055219D /* Multicast.swift */ = {isa = PBXFileReference; fileEncoding = 4; lastKnownFileType = sourcecode.swift; path = Multicast.swift; sourceTree = "<group>"; };
		C89464621BC6C2B00055219D /* Never.swift */ = {isa = PBXFileReference; fileEncoding = 4; lastKnownFileType = sourcecode.swift; path = Never.swift; sourceTree = "<group>"; };
		C89464631BC6C2B00055219D /* ObserveOn.swift */ = {isa = PBXFileReference; fileEncoding = 4; lastKnownFileType = sourcecode.swift; path = ObserveOn.swift; sourceTree = "<group>"; };
		C89464641BC6C2B00055219D /* ObserveOnSerialDispatchQueue.swift */ = {isa = PBXFileReference; fileEncoding = 4; lastKnownFileType = sourcecode.swift; path = ObserveOnSerialDispatchQueue.swift; sourceTree = "<group>"; };
		C89464651BC6C2B00055219D /* Producer.swift */ = {isa = PBXFileReference; fileEncoding = 4; lastKnownFileType = sourcecode.swift; path = Producer.swift; sourceTree = "<group>"; };
		C89464661BC6C2B00055219D /* Range.swift */ = {isa = PBXFileReference; fileEncoding = 4; lastKnownFileType = sourcecode.swift; path = Range.swift; sourceTree = "<group>"; };
		C89464671BC6C2B00055219D /* Reduce.swift */ = {isa = PBXFileReference; fileEncoding = 4; lastKnownFileType = sourcecode.swift; path = Reduce.swift; sourceTree = "<group>"; };
		C89464681BC6C2B00055219D /* RefCount.swift */ = {isa = PBXFileReference; fileEncoding = 4; lastKnownFileType = sourcecode.swift; path = RefCount.swift; sourceTree = "<group>"; };
		C89464691BC6C2B00055219D /* Repeat.swift */ = {isa = PBXFileReference; fileEncoding = 4; lastKnownFileType = sourcecode.swift; path = Repeat.swift; sourceTree = "<group>"; };
		C894646A1BC6C2B00055219D /* Sample.swift */ = {isa = PBXFileReference; fileEncoding = 4; lastKnownFileType = sourcecode.swift; path = Sample.swift; sourceTree = "<group>"; };
		C894646B1BC6C2B00055219D /* Scan.swift */ = {isa = PBXFileReference; fileEncoding = 4; lastKnownFileType = sourcecode.swift; path = Scan.swift; sourceTree = "<group>"; };
		C894646C1BC6C2B00055219D /* Sink.swift */ = {isa = PBXFileReference; fileEncoding = 4; lastKnownFileType = sourcecode.swift; path = Sink.swift; sourceTree = "<group>"; };
		C894646D1BC6C2B00055219D /* Skip.swift */ = {isa = PBXFileReference; fileEncoding = 4; lastKnownFileType = sourcecode.swift; path = Skip.swift; sourceTree = "<group>"; };
		C894646E1BC6C2B00055219D /* StartWith.swift */ = {isa = PBXFileReference; fileEncoding = 4; lastKnownFileType = sourcecode.swift; path = StartWith.swift; sourceTree = "<group>"; };
		C894646F1BC6C2B00055219D /* SubscribeOn.swift */ = {isa = PBXFileReference; fileEncoding = 4; lastKnownFileType = sourcecode.swift; path = SubscribeOn.swift; sourceTree = "<group>"; };
		C89464701BC6C2B00055219D /* Switch.swift */ = {isa = PBXFileReference; fileEncoding = 4; lastKnownFileType = sourcecode.swift; path = Switch.swift; sourceTree = "<group>"; };
		C89464711BC6C2B00055219D /* Take.swift */ = {isa = PBXFileReference; fileEncoding = 4; lastKnownFileType = sourcecode.swift; path = Take.swift; sourceTree = "<group>"; };
		C89464721BC6C2B00055219D /* TakeUntil.swift */ = {isa = PBXFileReference; fileEncoding = 4; lastKnownFileType = sourcecode.swift; path = TakeUntil.swift; sourceTree = "<group>"; };
		C89464731BC6C2B00055219D /* TakeWhile.swift */ = {isa = PBXFileReference; fileEncoding = 4; lastKnownFileType = sourcecode.swift; path = TakeWhile.swift; sourceTree = "<group>"; };
		C89464741BC6C2B00055219D /* Throttle.swift */ = {isa = PBXFileReference; fileEncoding = 4; lastKnownFileType = sourcecode.swift; path = Throttle.swift; sourceTree = "<group>"; };
		C89464751BC6C2B00055219D /* Timer.swift */ = {isa = PBXFileReference; fileEncoding = 4; lastKnownFileType = sourcecode.swift; path = Timer.swift; sourceTree = "<group>"; };
		C89464761BC6C2B00055219D /* Zip+arity.swift */ = {isa = PBXFileReference; fileEncoding = 4; lastKnownFileType = sourcecode.swift; path = "Zip+arity.swift"; sourceTree = "<group>"; };
		C89464771BC6C2B00055219D /* Zip+arity.tt */ = {isa = PBXFileReference; fileEncoding = 4; lastKnownFileType = text; path = "Zip+arity.tt"; sourceTree = "<group>"; };
		C89464781BC6C2B00055219D /* Zip+CollectionType.swift */ = {isa = PBXFileReference; fileEncoding = 4; lastKnownFileType = sourcecode.swift; path = "Zip+CollectionType.swift"; sourceTree = "<group>"; };
		C89464791BC6C2B00055219D /* Zip.swift */ = {isa = PBXFileReference; fileEncoding = 4; lastKnownFileType = sourcecode.swift; path = Zip.swift; sourceTree = "<group>"; };
		C894647A1BC6C2B00055219D /* Observable+Aggregate.swift */ = {isa = PBXFileReference; fileEncoding = 4; lastKnownFileType = sourcecode.swift; path = "Observable+Aggregate.swift"; sourceTree = "<group>"; };
		C894647B1BC6C2B00055219D /* Observable+Binding.swift */ = {isa = PBXFileReference; fileEncoding = 4; lastKnownFileType = sourcecode.swift; path = "Observable+Binding.swift"; sourceTree = "<group>"; };
		C894647C1BC6C2B00055219D /* Observable+Concurrency.swift */ = {isa = PBXFileReference; fileEncoding = 4; lastKnownFileType = sourcecode.swift; path = "Observable+Concurrency.swift"; sourceTree = "<group>"; };
		C894647D1BC6C2B00055219D /* Observable+Creation.swift */ = {isa = PBXFileReference; fileEncoding = 4; lastKnownFileType = sourcecode.swift; lineEnding = 0; path = "Observable+Creation.swift"; sourceTree = "<group>"; xcLanguageSpecificationIdentifier = xcode.lang.swift; };
		C894647E1BC6C2B00055219D /* Observable+Debug.swift */ = {isa = PBXFileReference; fileEncoding = 4; lastKnownFileType = sourcecode.swift; path = "Observable+Debug.swift"; sourceTree = "<group>"; };
		C894647F1BC6C2B00055219D /* Observable+Multiple.swift */ = {isa = PBXFileReference; fileEncoding = 4; lastKnownFileType = sourcecode.swift; path = "Observable+Multiple.swift"; sourceTree = "<group>"; };
		C89464801BC6C2B00055219D /* Observable+Single.swift */ = {isa = PBXFileReference; fileEncoding = 4; lastKnownFileType = sourcecode.swift; path = "Observable+Single.swift"; sourceTree = "<group>"; };
		C89464811BC6C2B00055219D /* Observable+StandardSequenceOperators.swift */ = {isa = PBXFileReference; fileEncoding = 4; lastKnownFileType = sourcecode.swift; path = "Observable+StandardSequenceOperators.swift"; sourceTree = "<group>"; };
		C89464821BC6C2B00055219D /* Observable+Time.swift */ = {isa = PBXFileReference; fileEncoding = 4; lastKnownFileType = sourcecode.swift; path = "Observable+Time.swift"; sourceTree = "<group>"; };
		C89464831BC6C2B00055219D /* ObservableType.swift */ = {isa = PBXFileReference; fileEncoding = 4; lastKnownFileType = sourcecode.swift; path = ObservableType.swift; sourceTree = "<group>"; };
		C89464841BC6C2B00055219D /* AnyObserver.swift */ = {isa = PBXFileReference; fileEncoding = 4; lastKnownFileType = sourcecode.swift; lineEnding = 0; path = AnyObserver.swift; sourceTree = "<group>"; xcLanguageSpecificationIdentifier = xcode.lang.swift; };
		C89464861BC6C2B00055219D /* AnonymousObserver.swift */ = {isa = PBXFileReference; fileEncoding = 4; lastKnownFileType = sourcecode.swift; path = AnonymousObserver.swift; sourceTree = "<group>"; };
		C89464871BC6C2B00055219D /* ObserverBase.swift */ = {isa = PBXFileReference; fileEncoding = 4; lastKnownFileType = sourcecode.swift; path = ObserverBase.swift; sourceTree = "<group>"; };
		C89464881BC6C2B00055219D /* TailRecursiveSink.swift */ = {isa = PBXFileReference; fileEncoding = 4; lastKnownFileType = sourcecode.swift; path = TailRecursiveSink.swift; sourceTree = "<group>"; };
		C89464891BC6C2B00055219D /* ObserverType+Extensions.swift */ = {isa = PBXFileReference; fileEncoding = 4; lastKnownFileType = sourcecode.swift; path = "ObserverType+Extensions.swift"; sourceTree = "<group>"; };
		C894648A1BC6C2B00055219D /* ObserverType.swift */ = {isa = PBXFileReference; fileEncoding = 4; lastKnownFileType = sourcecode.swift; path = ObserverType.swift; sourceTree = "<group>"; };
		C894648B1BC6C2B00055219D /* Rx.swift */ = {isa = PBXFileReference; fileEncoding = 4; lastKnownFileType = sourcecode.swift; path = Rx.swift; sourceTree = "<group>"; };
		C894648C1BC6C2B00055219D /* RxBox.swift */ = {isa = PBXFileReference; fileEncoding = 4; lastKnownFileType = sourcecode.swift; path = RxBox.swift; sourceTree = "<group>"; };
		C894648E1BC6C2B00055219D /* ConcurrentDispatchQueueScheduler.swift */ = {isa = PBXFileReference; fileEncoding = 4; lastKnownFileType = sourcecode.swift; path = ConcurrentDispatchQueueScheduler.swift; sourceTree = "<group>"; };
		C894648F1BC6C2B00055219D /* CurrentThreadScheduler.swift */ = {isa = PBXFileReference; fileEncoding = 4; lastKnownFileType = sourcecode.swift; path = CurrentThreadScheduler.swift; sourceTree = "<group>"; };
		C89464901BC6C2B00055219D /* DispatchQueueSchedulerPriority.swift */ = {isa = PBXFileReference; fileEncoding = 4; lastKnownFileType = sourcecode.swift; path = DispatchQueueSchedulerPriority.swift; sourceTree = "<group>"; };
		C89464911BC6C2B00055219D /* MainScheduler.swift */ = {isa = PBXFileReference; fileEncoding = 4; lastKnownFileType = sourcecode.swift; path = MainScheduler.swift; sourceTree = "<group>"; };
		C89464921BC6C2B00055219D /* OperationQueueScheduler.swift */ = {isa = PBXFileReference; fileEncoding = 4; lastKnownFileType = sourcecode.swift; path = OperationQueueScheduler.swift; sourceTree = "<group>"; };
		C89464931BC6C2B00055219D /* RecursiveScheduler.swift */ = {isa = PBXFileReference; fileEncoding = 4; lastKnownFileType = sourcecode.swift; path = RecursiveScheduler.swift; sourceTree = "<group>"; };
		C89464951BC6C2B00055219D /* SchedulerServices+Emulation.swift */ = {isa = PBXFileReference; fileEncoding = 4; lastKnownFileType = sourcecode.swift; path = "SchedulerServices+Emulation.swift"; sourceTree = "<group>"; };
		C89464961BC6C2B00055219D /* SerialDispatchQueueScheduler.swift */ = {isa = PBXFileReference; fileEncoding = 4; lastKnownFileType = sourcecode.swift; path = SerialDispatchQueueScheduler.swift; sourceTree = "<group>"; };
		C89464971BC6C2B00055219D /* SchedulerType.swift */ = {isa = PBXFileReference; fileEncoding = 4; lastKnownFileType = sourcecode.swift; path = SchedulerType.swift; sourceTree = "<group>"; };
		C89464991BC6C2B00055219D /* BehaviorSubject.swift */ = {isa = PBXFileReference; fileEncoding = 4; lastKnownFileType = sourcecode.swift; lineEnding = 0; path = BehaviorSubject.swift; sourceTree = "<group>"; xcLanguageSpecificationIdentifier = xcode.lang.swift; };
		C894649A1BC6C2B00055219D /* PublishSubject.swift */ = {isa = PBXFileReference; fileEncoding = 4; lastKnownFileType = sourcecode.swift; lineEnding = 0; path = PublishSubject.swift; sourceTree = "<group>"; xcLanguageSpecificationIdentifier = xcode.lang.swift; };
		C894649B1BC6C2B00055219D /* ReplaySubject.swift */ = {isa = PBXFileReference; fileEncoding = 4; lastKnownFileType = sourcecode.swift; lineEnding = 0; path = ReplaySubject.swift; sourceTree = "<group>"; xcLanguageSpecificationIdentifier = xcode.lang.swift; };
		C894649C1BC6C2B00055219D /* SubjectType.swift */ = {isa = PBXFileReference; fileEncoding = 4; lastKnownFileType = sourcecode.swift; path = SubjectType.swift; sourceTree = "<group>"; };
		C894649D1BC6C2B00055219D /* Variable.swift */ = {isa = PBXFileReference; fileEncoding = 4; lastKnownFileType = sourcecode.swift; path = Variable.swift; sourceTree = "<group>"; };
		C894650E1BC6C2BC0055219D /* _RX.h */ = {isa = PBXFileReference; fileEncoding = 4; lastKnownFileType = sourcecode.c.h; path = _RX.h; sourceTree = "<group>"; };
		C894650F1BC6C2BC0055219D /* _RX.m */ = {isa = PBXFileReference; fileEncoding = 4; lastKnownFileType = sourcecode.c.objc; path = _RX.m; sourceTree = "<group>"; };
		C89465101BC6C2BC0055219D /* _RXDelegateProxy.h */ = {isa = PBXFileReference; fileEncoding = 4; lastKnownFileType = sourcecode.c.h; path = _RXDelegateProxy.h; sourceTree = "<group>"; };
		C89465111BC6C2BC0055219D /* _RXDelegateProxy.m */ = {isa = PBXFileReference; fileEncoding = 4; lastKnownFileType = sourcecode.c.objc; path = _RXDelegateProxy.m; sourceTree = "<group>"; };
		C89465121BC6C2BC0055219D /* _RXKVOObserver.h */ = {isa = PBXFileReference; fileEncoding = 4; lastKnownFileType = sourcecode.c.h; path = _RXKVOObserver.h; sourceTree = "<group>"; };
		C89465131BC6C2BC0055219D /* _RXKVOObserver.m */ = {isa = PBXFileReference; fileEncoding = 4; lastKnownFileType = sourcecode.c.objc; path = _RXKVOObserver.m; sourceTree = "<group>"; };
		C89465161BC6C2BC0055219D /* CLLocationManager+Rx.swift */ = {isa = PBXFileReference; fileEncoding = 4; lastKnownFileType = sourcecode.swift; path = "CLLocationManager+Rx.swift"; sourceTree = "<group>"; };
		C89465191BC6C2BC0055219D /* ControlEvent.swift */ = {isa = PBXFileReference; fileEncoding = 4; lastKnownFileType = sourcecode.swift; path = ControlEvent.swift; sourceTree = "<group>"; };
		C894651B1BC6C2BC0055219D /* ControlProperty.swift */ = {isa = PBXFileReference; fileEncoding = 4; lastKnownFileType = sourcecode.swift; lineEnding = 0; path = ControlProperty.swift; sourceTree = "<group>"; xcLanguageSpecificationIdentifier = xcode.lang.swift; };
		C89465201BC6C2BC0055219D /* DelegateProxy.swift */ = {isa = PBXFileReference; fileEncoding = 4; lastKnownFileType = sourcecode.swift; path = DelegateProxy.swift; sourceTree = "<group>"; };
		C89465211BC6C2BC0055219D /* DelegateProxyType.swift */ = {isa = PBXFileReference; fileEncoding = 4; lastKnownFileType = sourcecode.swift; path = DelegateProxyType.swift; sourceTree = "<group>"; };
		C89465221BC6C2BC0055219D /* Logging.swift */ = {isa = PBXFileReference; fileEncoding = 4; lastKnownFileType = sourcecode.swift; path = Logging.swift; sourceTree = "<group>"; };
		C89465231BC6C2BC0055219D /* Observable+Bind.swift */ = {isa = PBXFileReference; fileEncoding = 4; lastKnownFileType = sourcecode.swift; path = "Observable+Bind.swift"; sourceTree = "<group>"; };
		C89465261BC6C2BC0055219D /* ControlTarget.swift */ = {isa = PBXFileReference; fileEncoding = 4; lastKnownFileType = sourcecode.swift; path = ControlTarget.swift; sourceTree = "<group>"; };
		C89465291BC6C2BC0055219D /* KVOObservable.swift */ = {isa = PBXFileReference; fileEncoding = 4; lastKnownFileType = sourcecode.swift; path = KVOObservable.swift; sourceTree = "<group>"; };
		C894652A1BC6C2BC0055219D /* KVOObserver.swift */ = {isa = PBXFileReference; fileEncoding = 4; lastKnownFileType = sourcecode.swift; path = KVOObserver.swift; sourceTree = "<group>"; };
		C894652B1BC6C2BC0055219D /* NSNotificationCenter+Rx.swift */ = {isa = PBXFileReference; fileEncoding = 4; lastKnownFileType = sourcecode.swift; path = "NSNotificationCenter+Rx.swift"; sourceTree = "<group>"; };
		C894652C1BC6C2BC0055219D /* NSObject+Rx+CoreGraphics.swift */ = {isa = PBXFileReference; fileEncoding = 4; lastKnownFileType = sourcecode.swift; path = "NSObject+Rx+CoreGraphics.swift"; sourceTree = "<group>"; };
		C894652D1BC6C2BC0055219D /* NSObject+Rx.swift */ = {isa = PBXFileReference; fileEncoding = 4; lastKnownFileType = sourcecode.swift; path = "NSObject+Rx.swift"; sourceTree = "<group>"; };
		C894652E1BC6C2BC0055219D /* NSURLSession+Rx.swift */ = {isa = PBXFileReference; fileEncoding = 4; lastKnownFileType = sourcecode.swift; path = "NSURLSession+Rx.swift"; sourceTree = "<group>"; };
		C89465301BC6C2BC0055219D /* RxCLLocationManagerDelegateProxy.swift */ = {isa = PBXFileReference; fileEncoding = 4; lastKnownFileType = sourcecode.swift; path = RxCLLocationManagerDelegateProxy.swift; sourceTree = "<group>"; };
		C89465311BC6C2BC0055219D /* RxCocoa.swift */ = {isa = PBXFileReference; fileEncoding = 4; lastKnownFileType = sourcecode.swift; path = RxCocoa.swift; sourceTree = "<group>"; };
		C89465321BC6C2BC0055219D /* RxTarget.swift */ = {isa = PBXFileReference; fileEncoding = 4; lastKnownFileType = sourcecode.swift; path = RxTarget.swift; sourceTree = "<group>"; };
		C89465331BC6C2BC0055219D /* Info.plist */ = {isa = PBXFileReference; fileEncoding = 4; lastKnownFileType = text.plist.xml; path = Info.plist; sourceTree = "<group>"; };
		C89465361BC6C2BC0055219D /* RxCollectionViewReactiveArrayDataSource.swift */ = {isa = PBXFileReference; fileEncoding = 4; lastKnownFileType = sourcecode.swift; path = RxCollectionViewReactiveArrayDataSource.swift; sourceTree = "<group>"; };
		C89465371BC6C2BC0055219D /* RxTableViewReactiveArrayDataSource.swift */ = {isa = PBXFileReference; fileEncoding = 4; lastKnownFileType = sourcecode.swift; path = RxTableViewReactiveArrayDataSource.swift; sourceTree = "<group>"; };
		C89465391BC6C2BC0055219D /* ItemEvents.swift */ = {isa = PBXFileReference; fileEncoding = 4; lastKnownFileType = sourcecode.swift; path = ItemEvents.swift; sourceTree = "<group>"; };
		C894653B1BC6C2BC0055219D /* RxCollectionViewDataSourceType.swift */ = {isa = PBXFileReference; fileEncoding = 4; lastKnownFileType = sourcecode.swift; path = RxCollectionViewDataSourceType.swift; sourceTree = "<group>"; };
		C894653C1BC6C2BC0055219D /* RxTableViewDataSourceType.swift */ = {isa = PBXFileReference; fileEncoding = 4; lastKnownFileType = sourcecode.swift; path = RxTableViewDataSourceType.swift; sourceTree = "<group>"; };
		C894653E1BC6C2BC0055219D /* RxActionSheetDelegateProxy.swift */ = {isa = PBXFileReference; fileEncoding = 4; lastKnownFileType = sourcecode.swift; path = RxActionSheetDelegateProxy.swift; sourceTree = "<group>"; };
		C894653F1BC6C2BC0055219D /* RxAlertViewDelegateProxy.swift */ = {isa = PBXFileReference; fileEncoding = 4; lastKnownFileType = sourcecode.swift; path = RxAlertViewDelegateProxy.swift; sourceTree = "<group>"; };
		C89465401BC6C2BC0055219D /* RxCollectionViewDataSourceProxy.swift */ = {isa = PBXFileReference; fileEncoding = 4; lastKnownFileType = sourcecode.swift; path = RxCollectionViewDataSourceProxy.swift; sourceTree = "<group>"; };
		C89465411BC6C2BC0055219D /* RxCollectionViewDelegateProxy.swift */ = {isa = PBXFileReference; fileEncoding = 4; lastKnownFileType = sourcecode.swift; path = RxCollectionViewDelegateProxy.swift; sourceTree = "<group>"; };
		C89465421BC6C2BC0055219D /* RxScrollViewDelegateProxy.swift */ = {isa = PBXFileReference; fileEncoding = 4; lastKnownFileType = sourcecode.swift; path = RxScrollViewDelegateProxy.swift; sourceTree = "<group>"; };
		C89465431BC6C2BC0055219D /* RxSearchBarDelegateProxy.swift */ = {isa = PBXFileReference; fileEncoding = 4; lastKnownFileType = sourcecode.swift; path = RxSearchBarDelegateProxy.swift; sourceTree = "<group>"; };
		C89465441BC6C2BC0055219D /* RxTableViewDataSourceProxy.swift */ = {isa = PBXFileReference; fileEncoding = 4; lastKnownFileType = sourcecode.swift; path = RxTableViewDataSourceProxy.swift; sourceTree = "<group>"; };
		C89465451BC6C2BC0055219D /* RxTableViewDelegateProxy.swift */ = {isa = PBXFileReference; fileEncoding = 4; lastKnownFileType = sourcecode.swift; path = RxTableViewDelegateProxy.swift; sourceTree = "<group>"; };
		C89465461BC6C2BC0055219D /* RxTextViewDelegateProxy.swift */ = {isa = PBXFileReference; fileEncoding = 4; lastKnownFileType = sourcecode.swift; path = RxTextViewDelegateProxy.swift; sourceTree = "<group>"; };
		C89465471BC6C2BC0055219D /* UIActionSheet+Rx.swift */ = {isa = PBXFileReference; fileEncoding = 4; lastKnownFileType = sourcecode.swift; path = "UIActionSheet+Rx.swift"; sourceTree = "<group>"; };
		C89465481BC6C2BC0055219D /* UIAlertView+Rx.swift */ = {isa = PBXFileReference; fileEncoding = 4; lastKnownFileType = sourcecode.swift; path = "UIAlertView+Rx.swift"; sourceTree = "<group>"; };
		C89465491BC6C2BC0055219D /* UIBarButtonItem+Rx.swift */ = {isa = PBXFileReference; fileEncoding = 4; lastKnownFileType = sourcecode.swift; lineEnding = 0; path = "UIBarButtonItem+Rx.swift"; sourceTree = "<group>"; xcLanguageSpecificationIdentifier = xcode.lang.swift; };
		C894654A1BC6C2BC0055219D /* UIButton+Rx.swift */ = {isa = PBXFileReference; fileEncoding = 4; lastKnownFileType = sourcecode.swift; path = "UIButton+Rx.swift"; sourceTree = "<group>"; };
		C894654B1BC6C2BC0055219D /* UICollectionView+Rx.swift */ = {isa = PBXFileReference; fileEncoding = 4; lastKnownFileType = sourcecode.swift; path = "UICollectionView+Rx.swift"; sourceTree = "<group>"; };
		C894654C1BC6C2BC0055219D /* UIControl+Rx.swift */ = {isa = PBXFileReference; fileEncoding = 4; lastKnownFileType = sourcecode.swift; lineEnding = 0; path = "UIControl+Rx.swift"; sourceTree = "<group>"; xcLanguageSpecificationIdentifier = xcode.lang.swift; };
		C894654D1BC6C2BC0055219D /* UIDatePicker+Rx.swift */ = {isa = PBXFileReference; fileEncoding = 4; lastKnownFileType = sourcecode.swift; path = "UIDatePicker+Rx.swift"; sourceTree = "<group>"; };
		C894654E1BC6C2BC0055219D /* UIGestureRecognizer+Rx.swift */ = {isa = PBXFileReference; fileEncoding = 4; lastKnownFileType = sourcecode.swift; path = "UIGestureRecognizer+Rx.swift"; sourceTree = "<group>"; };
		C894654F1BC6C2BC0055219D /* UIImageView+Rx.swift */ = {isa = PBXFileReference; fileEncoding = 4; lastKnownFileType = sourcecode.swift; path = "UIImageView+Rx.swift"; sourceTree = "<group>"; };
		C89465501BC6C2BC0055219D /* UILabel+Rx.swift */ = {isa = PBXFileReference; fileEncoding = 4; lastKnownFileType = sourcecode.swift; path = "UILabel+Rx.swift"; sourceTree = "<group>"; };
		C89465511BC6C2BC0055219D /* UIScrollView+Rx.swift */ = {isa = PBXFileReference; fileEncoding = 4; lastKnownFileType = sourcecode.swift; path = "UIScrollView+Rx.swift"; sourceTree = "<group>"; };
		C89465521BC6C2BC0055219D /* UISearchBar+Rx.swift */ = {isa = PBXFileReference; fileEncoding = 4; lastKnownFileType = sourcecode.swift; path = "UISearchBar+Rx.swift"; sourceTree = "<group>"; };
		C89465531BC6C2BC0055219D /* UISegmentedControl+Rx.swift */ = {isa = PBXFileReference; fileEncoding = 4; lastKnownFileType = sourcecode.swift; path = "UISegmentedControl+Rx.swift"; sourceTree = "<group>"; };
		C89465541BC6C2BC0055219D /* UISlider+Rx.swift */ = {isa = PBXFileReference; fileEncoding = 4; lastKnownFileType = sourcecode.swift; path = "UISlider+Rx.swift"; sourceTree = "<group>"; };
		C89465551BC6C2BC0055219D /* UIStepper+Rx.swift */ = {isa = PBXFileReference; fileEncoding = 4; lastKnownFileType = sourcecode.swift; path = "UIStepper+Rx.swift"; sourceTree = "<group>"; };
		C89465561BC6C2BC0055219D /* UISwitch+Rx.swift */ = {isa = PBXFileReference; fileEncoding = 4; lastKnownFileType = sourcecode.swift; path = "UISwitch+Rx.swift"; sourceTree = "<group>"; };
		C89465571BC6C2BC0055219D /* UITableView+Rx.swift */ = {isa = PBXFileReference; fileEncoding = 4; lastKnownFileType = sourcecode.swift; path = "UITableView+Rx.swift"; sourceTree = "<group>"; };
		C89465581BC6C2BC0055219D /* UITextField+Rx.swift */ = {isa = PBXFileReference; fileEncoding = 4; lastKnownFileType = sourcecode.swift; path = "UITextField+Rx.swift"; sourceTree = "<group>"; };
		C89465591BC6C2BC0055219D /* UITextView+Rx.swift */ = {isa = PBXFileReference; fileEncoding = 4; lastKnownFileType = sourcecode.swift; path = "UITextView+Rx.swift"; sourceTree = "<group>"; };
		C89465601BC6C2BC0055219D /* RxCocoa.h */ = {isa = PBXFileReference; fileEncoding = 4; lastKnownFileType = sourcecode.c.h; path = RxCocoa.h; sourceTree = "<group>"; };
		C89CDB611BCC45DC002063D9 /* ShareReplay1.swift */ = {isa = PBXFileReference; fileEncoding = 4; lastKnownFileType = sourcecode.swift; lineEnding = 0; path = ShareReplay1.swift; sourceTree = "<group>"; xcLanguageSpecificationIdentifier = xcode.lang.swift; };
		C89CDB621BCC45DC002063D9 /* SkipUntil.swift */ = {isa = PBXFileReference; fileEncoding = 4; lastKnownFileType = sourcecode.swift; path = SkipUntil.swift; sourceTree = "<group>"; };
		C8A2A2C71B4049E300F11F09 /* PseudoRandomGenerator.swift */ = {isa = PBXFileReference; fileEncoding = 4; lastKnownFileType = sourcecode.swift; path = PseudoRandomGenerator.swift; sourceTree = "<group>"; };
		C8A2A2CA1B404A1200F11F09 /* Randomizer.swift */ = {isa = PBXFileReference; fileEncoding = 4; lastKnownFileType = sourcecode.swift; path = Randomizer.swift; sourceTree = "<group>"; };
		C8A468EB1B8A8BC900BF917B /* RxSwift.framework */ = {isa = PBXFileReference; lastKnownFileType = wrapper.framework; path = RxSwift.framework; sourceTree = BUILT_PRODUCTS_DIR; };
		C8A468ED1B8A8BCC00BF917B /* RxCocoa.framework */ = {isa = PBXFileReference; lastKnownFileType = wrapper.framework; path = RxCocoa.framework; sourceTree = BUILT_PRODUCTS_DIR; };
		C8A468EF1B8A8BD000BF917B /* RxBlocking.framework */ = {isa = PBXFileReference; lastKnownFileType = wrapper.framework; path = RxBlocking.framework; sourceTree = BUILT_PRODUCTS_DIR; };
		C8A7501E1B94E77C00D8D046 /* RxDataSourceStarterKit.swift */ = {isa = PBXFileReference; fileEncoding = 4; lastKnownFileType = sourcecode.swift; path = RxDataSourceStarterKit.swift; sourceTree = "<group>"; };
		C8AF26F11B49ABD300131C03 /* README.md */ = {isa = PBXFileReference; fileEncoding = 4; lastKnownFileType = net.daringfireball.markdown; path = README.md; sourceTree = "<group>"; };
		C8B145041BD2E45200267DCE /* ImmediateScheduler.swift */ = {isa = PBXFileReference; fileEncoding = 4; lastKnownFileType = sourcecode.swift; path = ImmediateScheduler.swift; sourceTree = "<group>"; };
		C8B145051BD2E45200267DCE /* ConcurrentMainScheduler.swift */ = {isa = PBXFileReference; fileEncoding = 4; lastKnownFileType = sourcecode.swift; path = ConcurrentMainScheduler.swift; sourceTree = "<group>"; };
		C8BCD3CD1C14756F005F1280 /* ShareReplay1WhileConnected.swift */ = {isa = PBXFileReference; fileEncoding = 4; lastKnownFileType = sourcecode.swift; path = ShareReplay1WhileConnected.swift; sourceTree = "<group>"; };
		C8BCD3DE1C1480E9005F1280 /* Operators.swift */ = {isa = PBXFileReference; fileEncoding = 4; lastKnownFileType = sourcecode.swift; path = Operators.swift; sourceTree = "<group>"; };
		C8BCD3E21C14820B005F1280 /* IntroductionExampleViewController.swift */ = {isa = PBXFileReference; fileEncoding = 4; lastKnownFileType = sourcecode.swift; path = IntroductionExampleViewController.swift; sourceTree = "<group>"; };
		C8BCD3E51C14A95E005F1280 /* NumbersViewController.swift */ = {isa = PBXFileReference; fileEncoding = 4; lastKnownFileType = sourcecode.swift; path = NumbersViewController.swift; sourceTree = "<group>"; };
		C8BCD3E91C14B02A005F1280 /* SimpleValidationViewController.swift */ = {isa = PBXFileReference; fileEncoding = 4; lastKnownFileType = sourcecode.swift; path = SimpleValidationViewController.swift; sourceTree = "<group>"; };
		C8BCD4011C14BFB7005F1280 /* NSLayoutConstraint+Rx.swift */ = {isa = PBXFileReference; fileEncoding = 4; lastKnownFileType = sourcecode.swift; path = "NSLayoutConstraint+Rx.swift"; sourceTree = "<group>"; };
		C8BCD4031C14BFCA005F1280 /* UIView+Rx.swift */ = {isa = PBXFileReference; fileEncoding = 4; lastKnownFileType = sourcecode.swift; path = "UIView+Rx.swift"; sourceTree = "<group>"; };
		C8C46DA31B47F7110020D71E /* CollectionViewImageCell.swift */ = {isa = PBXFileReference; fileEncoding = 4; lastKnownFileType = sourcecode.swift; path = CollectionViewImageCell.swift; sourceTree = "<group>"; };
		C8C46DA41B47F7110020D71E /* WikipediaImageCell.xib */ = {isa = PBXFileReference; fileEncoding = 4; lastKnownFileType = file.xib; path = WikipediaImageCell.xib; sourceTree = "<group>"; };
		C8C46DA51B47F7110020D71E /* WikipediaSearchCell.swift */ = {isa = PBXFileReference; fileEncoding = 4; lastKnownFileType = sourcecode.swift; path = WikipediaSearchCell.swift; sourceTree = "<group>"; };
		C8C46DA61B47F7110020D71E /* WikipediaSearchCell.xib */ = {isa = PBXFileReference; fileEncoding = 4; lastKnownFileType = file.xib; path = WikipediaSearchCell.xib; sourceTree = "<group>"; };
		C8C46DA71B47F7110020D71E /* WikipediaSearchViewController.swift */ = {isa = PBXFileReference; fileEncoding = 4; lastKnownFileType = sourcecode.swift; path = WikipediaSearchViewController.swift; sourceTree = "<group>"; };
		C8C4B4BD1C17724A00828BD5 /* _RXObjCRuntime.m */ = {isa = PBXFileReference; fileEncoding = 4; lastKnownFileType = sourcecode.c.objc; path = _RXObjCRuntime.m; sourceTree = "<group>"; };
		C8C4B4BE1C17724A00828BD5 /* _RXObjCRuntime.h */ = {isa = PBXFileReference; fileEncoding = 4; lastKnownFileType = sourcecode.c.h; path = _RXObjCRuntime.h; sourceTree = "<group>"; };
		C8C4B4CA1C17728200828BD5 /* MessageSentObserver.swift */ = {isa = PBXFileReference; fileEncoding = 4; lastKnownFileType = sourcecode.swift; path = MessageSentObserver.swift; sourceTree = "<group>"; };
		C8DF92C81B0B2F84009BCF9A /* AppDelegate.swift */ = {isa = PBXFileReference; fileEncoding = 4; lastKnownFileType = sourcecode.swift; path = AppDelegate.swift; sourceTree = "<group>"; };
		C8DF92DE1B0B328B009BCF9A /* AppDelegate.swift */ = {isa = PBXFileReference; fileEncoding = 4; lastKnownFileType = sourcecode.swift; path = AppDelegate.swift; sourceTree = "<group>"; };
		C8DF92E01B0B32DA009BCF9A /* LaunchScreen.xib */ = {isa = PBXFileReference; fileEncoding = 4; lastKnownFileType = file.xib; path = LaunchScreen.xib; sourceTree = "<group>"; };
		C8DF92E11B0B32DA009BCF9A /* Main.storyboard */ = {isa = PBXFileReference; fileEncoding = 4; lastKnownFileType = file.storyboard; path = Main.storyboard; sourceTree = "<group>"; };
		C8DF92E21B0B32DA009BCF9A /* RootViewController.swift */ = {isa = PBXFileReference; fileEncoding = 4; lastKnownFileType = sourcecode.swift; path = RootViewController.swift; sourceTree = "<group>"; };
		C8DF92E61B0B32F2009BCF9A /* Main.storyboard */ = {isa = PBXFileReference; fileEncoding = 4; lastKnownFileType = file.storyboard; path = Main.storyboard; sourceTree = "<group>"; };
		C8DF92E91B0B38C0009BCF9A /* Images.xcassets */ = {isa = PBXFileReference; lastKnownFileType = folder.assetcatalog; path = Images.xcassets; sourceTree = "<group>"; };
		C8DF92F01B0B3E67009BCF9A /* Info-OSX.plist */ = {isa = PBXFileReference; fileEncoding = 4; lastKnownFileType = text.plist.xml; path = "Info-OSX.plist"; sourceTree = "<group>"; };
		C8DF92F21B0B3E71009BCF9A /* Info-iOS.plist */ = {isa = PBXFileReference; fileEncoding = 4; lastKnownFileType = text.plist.xml; path = "Info-iOS.plist"; sourceTree = "<group>"; };
		C8F6A1361BEF9DD4007DF367 /* RetryWhen.swift */ = {isa = PBXFileReference; fileEncoding = 4; lastKnownFileType = sourcecode.swift; path = RetryWhen.swift; sourceTree = "<group>"; };
		CB30D9ED1BF106260084C1C0 /* SingleAsync.swift */ = {isa = PBXFileReference; fileEncoding = 4; lastKnownFileType = sourcecode.swift; path = SingleAsync.swift; sourceTree = "<group>"; };
		CB883B4E1BE3AC54000AC2EE /* BooleanDisposable.swift */ = {isa = PBXFileReference; fileEncoding = 4; lastKnownFileType = sourcecode.swift; path = BooleanDisposable.swift; sourceTree = "<group>"; };
		CB883B4F1BE3AC54000AC2EE /* RefCountDisposable.swift */ = {isa = PBXFileReference; fileEncoding = 4; lastKnownFileType = sourcecode.swift; path = RefCountDisposable.swift; sourceTree = "<group>"; };
		CB883B5E1BE3AC72000AC2EE /* Window.swift */ = {isa = PBXFileReference; fileEncoding = 4; lastKnownFileType = sourcecode.swift; path = Window.swift; sourceTree = "<group>"; };
		CB883B5F1BE3AC72000AC2EE /* AddRef.swift */ = {isa = PBXFileReference; fileEncoding = 4; lastKnownFileType = sourcecode.swift; path = AddRef.swift; sourceTree = "<group>"; };
		CBEE77531BD8C7B700AD584C /* ToArray.swift */ = {isa = PBXFileReference; fileEncoding = 4; lastKnownFileType = sourcecode.swift; path = ToArray.swift; sourceTree = "<group>"; };
		D2245A0B1BD564A700E7146F /* WithLatestFrom.swift */ = {isa = PBXFileReference; fileEncoding = 4; lastKnownFileType = sourcecode.swift; path = WithLatestFrom.swift; sourceTree = "<group>"; };
		D2AF91881BD2C51900A008C1 /* Using.swift */ = {isa = PBXFileReference; fileEncoding = 4; lastKnownFileType = sourcecode.swift; path = Using.swift; sourceTree = "<group>"; };
/* End PBXFileReference section */

/* Begin PBXFrameworksBuildPhase section */
		C8297E591B6CF905000589EA /* Frameworks */ = {
			isa = PBXFrameworksBuildPhase;
			buildActionMask = 2147483647;
			files = (
			);
			runOnlyForDeploymentPostprocessing = 0;
		};
		C83366DA1AD0293800C668A7 /* Frameworks */ = {
			isa = PBXFrameworksBuildPhase;
			buildActionMask = 2147483647;
			files = (
				C8A468F21B8A8C2600BF917B /* RxCocoa.framework in Frameworks */,
				C8A468F11B8A8C2600BF917B /* RxBlocking.framework in Frameworks */,
				C8A468F31B8A8C2600BF917B /* RxSwift.framework in Frameworks */,
			);
			runOnlyForDeploymentPostprocessing = 0;
		};
		C88BB8CD1B07E6C90064D411 /* Frameworks */ = {
			isa = PBXFrameworksBuildPhase;
			buildActionMask = 2147483647;
			files = (
				C8A468F01B8A8BD000BF917B /* RxBlocking.framework in Frameworks */,
				C8A468EE1B8A8BCC00BF917B /* RxCocoa.framework in Frameworks */,
				C8A468EC1B8A8BC900BF917B /* RxSwift.framework in Frameworks */,
			);
			runOnlyForDeploymentPostprocessing = 0;
		};
/* End PBXFrameworksBuildPhase section */

/* Begin PBXGroup section */
		0706E1A01B1770C800BA2D3A /* RandomUserAPI */ = {
			isa = PBXGroup;
			children = (
				07E300081B149A2A00F00100 /* User.swift */,
				0706E19E1B17703E00BA2D3A /* RandomUserAPI.swift */,
			);
			name = RandomUserAPI;
			sourceTree = "<group>";
		};
		0706E1A11B1770D300BA2D3A /* Controllers */ = {
			isa = PBXGroup;
			children = (
				07E300061B14995F00F00100 /* TableViewController.swift */,
				0706E1951B14AF5100BA2D3A /* DetailViewController.swift */,
			);
			name = Controllers;
			sourceTree = "<group>";
		};
		0706E1A21B1770E200BA2D3A /* UIKitExtensions */ = {
			isa = PBXGroup;
			children = (
				0706E19A1B17361100BA2D3A /* UIImageView+Extensions.swift */,
				0706E19C1B176EE200BA2D3A /* String+extensions.swift */,
			);
			name = UIKitExtensions;
			sourceTree = "<group>";
		};
		075F130E1B4E9D10000D7861 /* APIWrappers */ = {
			isa = PBXGroup;
			children = (
				075F130F1B4E9D5A000D7861 /* APIWrappersViewController.swift */,
			);
			path = APIWrappers;
			sourceTree = "<group>";
		};
		07A5C3D91B70B6B8001EFE5C /* Calculator */ = {
			isa = PBXGroup;
			children = (
				07A5C3DA1B70B703001EFE5C /* CalculatorViewController.swift */,
			);
			path = Calculator;
			sourceTree = "<group>";
		};
		07E300051B14994500F00100 /* TableView */ = {
			isa = PBXGroup;
			children = (
				0706E1A01B1770C800BA2D3A /* RandomUserAPI */,
				0706E1A11B1770D300BA2D3A /* Controllers */,
				0706E1A21B1770E200BA2D3A /* UIKitExtensions */,
			);
			path = TableView;
			sourceTree = "<group>";
		};
		C80DDEC11BCE9041006A1832 /* Driver */ = {
			isa = PBXGroup;
			children = (
				C80DDEC21BCE9041006A1832 /* ControlEvent+Driver.swift */,
				C80DDEC31BCE9041006A1832 /* ControlProperty+Driver.swift */,
				C80DDEC41BCE9041006A1832 /* Driver+Operators+arity.swift */,
				C80DDEC51BCE9041006A1832 /* Driver+Operators+arity.tt */,
				C80DDEC61BCE9041006A1832 /* Driver+Operators.swift */,
				C80DDEC71BCE9041006A1832 /* Driver+Subscription.swift */,
				C80DDEC81BCE9041006A1832 /* Driver.swift */,
				C80DDEC91BCE9041006A1832 /* ObservableConvertibleType+Driver.swift */,
			);
			path = Driver;
			sourceTree = "<group>";
		};
		C81B39F21BC1C28400EF5A9F /* Products */ = {
			isa = PBXGroup;
			children = (
				C81B3A011BC1C28400EF5A9F /* RxSwift.framework */,
				C81B3A031BC1C28400EF5A9F /* RxSwift.framework */,
				C81B3A051BC1C28400EF5A9F /* RxSwift.framework */,
				C81B3A071BC1C28400EF5A9F /* RxSwift.framework */,
				C81B3A091BC1C28400EF5A9F /* RxCocoa.framework */,
				C81B3A0B1BC1C28400EF5A9F /* RxCocoa.framework */,
				C81B3A0D1BC1C28400EF5A9F /* RxCocoa.framework */,
				C81B3A0F1BC1C28400EF5A9F /* RxCocoa.framework */,
				C81B3A111BC1C28400EF5A9F /* RxBlocking.framework */,
				C81B3A131BC1C28400EF5A9F /* RxBlocking.framework */,
				C81B3A151BC1C28400EF5A9F /* RxBlocking.framework */,
				C81B3A171BC1C28400EF5A9F /* RxBlocking.framework */,
			);
			name = Products;
			sourceTree = "<group>";
		};
		C822B1E11C14E37B0088A01A /* SimpleTableViewExample */ = {
			isa = PBXGroup;
			children = (
				C822B1E21C14E4810088A01A /* SimpleTableViewExampleViewController.swift */,
			);
			path = SimpleTableViewExample;
			sourceTree = "<group>";
		};
		C822B1E51C14E7120088A01A /* SimpleTableViewExampleSectioned */ = {
			isa = PBXGroup;
			children = (
				C822B1E61C14E7250088A01A /* SimpleTableViewExampleSectionedViewController.swift */,
			);
			path = SimpleTableViewExampleSectioned;
			sourceTree = "<group>";
		};
		C83366D41AD0293800C668A7 = {
			isa = PBXGroup;
			children = (
				C81B39F11BC1C28400EF5A9F /* Rx.xcodeproj */,
				C8A468EF1B8A8BD000BF917B /* RxBlocking.framework */,
				C8A468ED1B8A8BCC00BF917B /* RxCocoa.framework */,
				C8A468EB1B8A8BC900BF917B /* RxSwift.framework */,
				C836EB911B8A7A3700AB941D /* NoModule */,
				C88C78611B3EB0A00061C5AB /* RxDataSourceStarterKit */,
				C83366DF1AD0293800C668A7 /* RxExample */,
				C83366DE1AD0293800C668A7 /* Products */,
			);
			sourceTree = "<group>";
		};
		C83366DE1AD0293800C668A7 /* Products */ = {
			isa = PBXGroup;
			children = (
				C83366DD1AD0293800C668A7 /* RxExample-iOS.app */,
				C88BB8DC1B07E6C90064D411 /* RxExample.app */,
				C8297E691B6CF905000589EA /* RxExample-iOS-no-module.app */,
			);
			name = Products;
			sourceTree = "<group>";
		};
		C83366DF1AD0293800C668A7 /* RxExample */ = {
			isa = PBXGroup;
			children = (
				C8DF92E91B0B38C0009BCF9A /* Images.xcassets */,
				C86E2F2E1AE5A0CA00C31024 /* Examples */,
				C83367101AD029AE00C668A7 /* Services */,
				C8BCD3DE1C1480E9005F1280 /* Operators.swift */,
				07E3C2321B03605B0010338D /* Dependencies.swift */,
				C890A65C1AEC084100AFF7E6 /* ViewController.swift */,
				C833670F1AD029AE00C668A7 /* Example.swift */,
				C8DF92D11B0B2F8C009BCF9A /* OSX */,
				C8DF92C71B0B2F84009BCF9A /* iOS */,
				C83366E01AD0293800C668A7 /* Supporting Files */,
			);
			path = RxExample;
			sourceTree = "<group>";
		};
		C83366E01AD0293800C668A7 /* Supporting Files */ = {
			isa = PBXGroup;
			children = (
				C8DF92F21B0B3E71009BCF9A /* Info-iOS.plist */,
				C8DF92F01B0B3E67009BCF9A /* Info-OSX.plist */,
			);
			name = "Supporting Files";
			sourceTree = "<group>";
		};
		C83367101AD029AE00C668A7 /* Services */ = {
			isa = PBXGroup;
			children = (
				C809E9791BE6841C0058D948 /* Wireframe.swift */,
				C83367111AD029AE00C668A7 /* HtmlParsing.swift */,
				C83367121AD029AE00C668A7 /* ImageService.swift */,
				C8A2A2C71B4049E300F11F09 /* PseudoRandomGenerator.swift */,
				C8A2A2CA1B404A1200F11F09 /* Randomizer.swift */,
				C80397391BD3E17D009D8B26 /* ActivityIndicator.swift */,
				B18F3BBB1BD92EC8000AAC79 /* Reachability.swift */,
				B18F3BE11BDB2E8F000AAC79 /* ReachabilityService.swift */,
				B1604CB41BE49F8D002E1279 /* DownloadableImage.swift */,
				B1604CC81BE5BBFA002E1279 /* UIImageView+DownloadableImage.swift */,
				C809E97C1BE697100058D948 /* UIImage+Extensions.swift */,
			);
			path = Services;
			sourceTree = "<group>";
		};
		C836EB911B8A7A3700AB941D /* NoModule */ = {
			isa = PBXGroup;
			children = (
				C894650C1BC6C2BC0055219D /* RxCocoa */,
				C89464271BC6C2B00055219D /* RxSwift */,
			);
			name = NoModule;
			sourceTree = "<group>";
		};
		C83D73D81C1DBC2A003DC470 /* Internal */ = {
			isa = PBXGroup;
			children = (
				C83D73D91C1DBC2A003DC470 /* AnonymousInvocable.swift */,
				C83D73DA1C1DBC2A003DC470 /* InvocableScheduledItem.swift */,
				C83D73DB1C1DBC2A003DC470 /* InvocableType.swift */,
				C83D73DC1C1DBC2A003DC470 /* ScheduledItem.swift */,
				C83D73DD1C1DBC2A003DC470 /* ScheduledItemType.swift */,
			);
			path = Internal;
			sourceTree = "<group>";
		};
		C843A08B1C1CE39900CBA4BD /* GitHubSearchRepositories */ = {
			isa = PBXGroup;
			children = (
				C843A08C1C1CE39900CBA4BD /* GitHubSearchRepositoriesAPI.swift */,
				C843A08D1C1CE39900CBA4BD /* GitHubSearchRepositoriesViewController.swift */,
				C843A0921C1CE58700CBA4BD /* UINavigationController+Extensions.swift */,
			);
			path = GitHubSearchRepositories;
			sourceTree = "<group>";
		};
		C859B9A21B45C5D900D012D7 /* PartialUpdates */ = {
			isa = PBXGroup;
			children = (
				C859B9A31B45C5D900D012D7 /* PartialUpdatesViewController.swift */,
				C859B9AB1B45CF9100D012D7 /* NumberCell.swift */,
				C859B9AD1B45CFAB00D012D7 /* NumberSectionView.swift */,
			);
			path = PartialUpdates;
			sourceTree = "<group>";
		};
		C86E2F2E1AE5A0CA00C31024 /* Examples */ = {
			isa = PBXGroup;
			children = (
				C8BCD3E41C14A950005F1280 /* Numbers */,
				C8BCD3E81C14B015005F1280 /* SimpleValidation */,
				C86E2F4C1AE5A10900C31024 /* GitHubSignup */,
				C822B1E11C14E37B0088A01A /* SimpleTableViewExample */,
				C822B1E51C14E7120088A01A /* SimpleTableViewExampleSectioned */,
				C86E2F301AE5A0CA00C31024 /* WikipediaImageSearch */,
				075F130E1B4E9D10000D7861 /* APIWrappers */,
				07E300051B14994500F00100 /* TableView */,
				07A5C3D91B70B6B8001EFE5C /* Calculator */,
				C859B9A21B45C5D900D012D7 /* PartialUpdates */,
				C8BCD3E11C14820B005F1280 /* OSX simple example */,
				C843A08B1C1CE39900CBA4BD /* GitHubSearchRepositories */,
			);
			path = Examples;
			sourceTree = "<group>";
		};
		C86E2F301AE5A0CA00C31024 /* WikipediaImageSearch */ = {
			isa = PBXGroup;
			children = (
				C86E2F311AE5A0CA00C31024 /* ViewModels */,
				C86E2F341AE5A0CA00C31024 /* Views */,
				C86E2F3A1AE5A0CA00C31024 /* WikipediaAPI */,
			);
			path = WikipediaImageSearch;
			sourceTree = "<group>";
		};
		C86E2F311AE5A0CA00C31024 /* ViewModels */ = {
			isa = PBXGroup;
			children = (
				C86E2F321AE5A0CA00C31024 /* SearchResultViewModel.swift */,
			);
			path = ViewModels;
			sourceTree = "<group>";
		};
		C86E2F341AE5A0CA00C31024 /* Views */ = {
			isa = PBXGroup;
			children = (
				C8C46DA31B47F7110020D71E /* CollectionViewImageCell.swift */,
				C8C46DA41B47F7110020D71E /* WikipediaImageCell.xib */,
				C8C46DA51B47F7110020D71E /* WikipediaSearchCell.swift */,
				C8C46DA61B47F7110020D71E /* WikipediaSearchCell.xib */,
				C8C46DA71B47F7110020D71E /* WikipediaSearchViewController.swift */,
			);
			path = Views;
			sourceTree = "<group>";
		};
		C86E2F3A1AE5A0CA00C31024 /* WikipediaAPI */ = {
			isa = PBXGroup;
			children = (
				C86E2F3B1AE5A0CA00C31024 /* WikipediaAPI.swift */,
				C86E2F3C1AE5A0CA00C31024 /* WikipediaPage.swift */,
				C86E2F3D1AE5A0CA00C31024 /* WikipediaSearchResult.swift */,
			);
			path = WikipediaAPI;
			sourceTree = "<group>";
		};
		C86E2F4C1AE5A10900C31024 /* GitHubSignup */ = {
			isa = PBXGroup;
			children = (
				C822B1C91C14CB2B0088A01A /* GithubSignupViewModel.swift */,
				C822B1D81C14CBEA0088A01A /* Protocols.swift */,
				C890A6571AEBD26B00AFF7E6 /* GitHubSignupViewController.swift */,
				C822B1DB1C14CD1C0088A01A /* DefaultImplementations.swift */,
				C822B1DE1C14CEAA0088A01A /* BindingExtensions.swift */,
			);
			path = GitHubSignup;
			sourceTree = "<group>";
		};
		C88C78611B3EB0A00061C5AB /* RxDataSourceStarterKit */ = {
			isa = PBXGroup;
			children = (
				C8AF26F11B49ABD300131C03 /* README.md */,
				C88C788E1B3F14FD0061C5AB /* Changeset.swift */,
				C88C78621B3EB0A00061C5AB /* DataSources */,
				C88C78941B3F20DB0061C5AB /* Differentiator.swift */,
				C8A7501E1B94E77C00D8D046 /* RxDataSourceStarterKit.swift */,
				C88C78691B3EB0A00061C5AB /* SectionedViewType.swift */,
				C88C786A1B3EB0A00061C5AB /* SectionModel.swift */,
				C88C78981B4012A90061C5AB /* SectionModelType.swift */,
				C87335661BF79BE000E536E6 /* UISectionedViewType+RxAnimatedDataSource.swift */,
				C87335761BF7CC0B00E536E6 /* ObservableConvertibleType+Differentiator.swift */,
			);
			name = RxDataSourceStarterKit;
			path = ../RxDataSourceStarterKit;
			sourceTree = "<group>";
		};
		C88C78621B3EB0A00061C5AB /* DataSources */ = {
			isa = PBXGroup;
			children = (
				C88C78631B3EB0A00061C5AB /* RxTableViewSectionedAnimatedDataSource.swift */,
				C88C78641B3EB0A00061C5AB /* RxTableViewSectionedDataSource.swift */,
				C88C78651B3EB0A00061C5AB /* RxTableViewSectionedReloadDataSource.swift */,
				C859B9A51B45C80700D012D7 /* RxCollectionViewSectionedReloadDataSource.swift */,
				C859B9A71B45C83700D012D7 /* RxCollectionViewSectionedDataSource.swift */,
				C859B9A91B45CB0900D012D7 /* RxCollectionViewSectionedAnimatedDataSource.swift */,
			);
			path = DataSources;
			sourceTree = "<group>";
		};
		C89464271BC6C2B00055219D /* RxSwift */ = {
			isa = PBXGroup;
			children = (
				C89464281BC6C2B00055219D /* Cancelable.swift */,
				C89464291BC6C2B00055219D /* Concurrency */,
				C894642C1BC6C2B00055219D /* ConnectableObservableType.swift */,
				C894642D1BC6C2B00055219D /* DataStructures */,
				C89464311BC6C2B00055219D /* Disposable.swift */,
				C89464321BC6C2B00055219D /* Disposables */,
				C89464401BC6C2B00055219D /* Error.swift */,
				C89464411BC6C2B00055219D /* Event.swift */,
				C89464421BC6C2B00055219D /* ImmediateSchedulerType.swift */,
				C89464431BC6C2B00055219D /* Info.plist */,
				C89464441BC6C2B00055219D /* Observable+Extensions.swift */,
				C89464451BC6C2B00055219D /* Observable.swift */,
				C89464461BC6C2B00055219D /* ObservableConvertibleType.swift */,
				C89464471BC6C2B00055219D /* Observables */,
				C89464831BC6C2B00055219D /* ObservableType.swift */,
				C89464841BC6C2B00055219D /* AnyObserver.swift */,
				C89464851BC6C2B00055219D /* Observers */,
				C89464891BC6C2B00055219D /* ObserverType+Extensions.swift */,
				C894648A1BC6C2B00055219D /* ObserverType.swift */,
				C894648B1BC6C2B00055219D /* Rx.swift */,
				C894648C1BC6C2B00055219D /* RxBox.swift */,
				C894648D1BC6C2B00055219D /* Schedulers */,
				C89464971BC6C2B00055219D /* SchedulerType.swift */,
				C89464981BC6C2B00055219D /* Subjects */,
			);
			name = RxSwift;
			path = ../RxSwift;
			sourceTree = "<group>";
		};
		C89464291BC6C2B00055219D /* Concurrency */ = {
			isa = PBXGroup;
			children = (
				C84CC56B1BDD08F500E06A64 /* LockOwnerType.swift */,
				C84CC56C1BDD08F500E06A64 /* SynchronizedDisposeType.swift */,
				C84CC56D1BDD08F500E06A64 /* SynchronizedOnType.swift */,
				C84CC56E1BDD08F500E06A64 /* SynchronizedSubscribeType.swift */,
				C84CC56F1BDD08F500E06A64 /* SynchronizedUnsubscribeType.swift */,
				C894642A1BC6C2B00055219D /* AsyncLock.swift */,
				C894642B1BC6C2B00055219D /* Lock.swift */,
			);
			path = Concurrency;
			sourceTree = "<group>";
		};
		C894642D1BC6C2B00055219D /* DataStructures */ = {
			isa = PBXGroup;
			children = (
				C894642E1BC6C2B00055219D /* Bag.swift */,
				C894642F1BC6C2B00055219D /* InfiniteSequence.swift */,
				C89464301BC6C2B00055219D /* Queue.swift */,
			);
			path = DataStructures;
			sourceTree = "<group>";
		};
		C89464321BC6C2B00055219D /* Disposables */ = {
			isa = PBXGroup;
			children = (
				C84CC5831BDD484400E06A64 /* SubscriptionDisposable.swift */,
				C89464331BC6C2B00055219D /* AnonymousDisposable.swift */,
				C89464341BC6C2B00055219D /* BinaryDisposable.swift */,
				CB883B4E1BE3AC54000AC2EE /* BooleanDisposable.swift */,
				C89464351BC6C2B00055219D /* CompositeDisposable.swift */,
				C89464361BC6C2B00055219D /* DisposeBag.swift */,
				C89464371BC6C2B00055219D /* DisposeBase.swift */,
				C89464381BC6C2B00055219D /* NAryDisposable.swift */,
				C89464391BC6C2B00055219D /* NAryDisposable.tt */,
				C894643A1BC6C2B00055219D /* NopDisposable.swift */,
				CB883B4F1BE3AC54000AC2EE /* RefCountDisposable.swift */,
				C894643B1BC6C2B00055219D /* ScheduledDisposable.swift */,
				C894643C1BC6C2B00055219D /* ScopedDisposable.swift */,
				C894643D1BC6C2B00055219D /* SerialDisposable.swift */,
				C894643E1BC6C2B00055219D /* SingleAssignmentDisposable.swift */,
				C894643F1BC6C2B00055219D /* StableCompositeDisposable.swift */,
			);
			path = Disposables;
			sourceTree = "<group>";
		};
		C89464471BC6C2B00055219D /* Observables */ = {
			isa = PBXGroup;
			children = (
				C89464481BC6C2B00055219D /* Implementations */,
				C894647A1BC6C2B00055219D /* Observable+Aggregate.swift */,
				C894647B1BC6C2B00055219D /* Observable+Binding.swift */,
				C894647C1BC6C2B00055219D /* Observable+Concurrency.swift */,
				C894647D1BC6C2B00055219D /* Observable+Creation.swift */,
				C894647E1BC6C2B00055219D /* Observable+Debug.swift */,
				C894647F1BC6C2B00055219D /* Observable+Multiple.swift */,
				C89464801BC6C2B00055219D /* Observable+Single.swift */,
				C89464811BC6C2B00055219D /* Observable+StandardSequenceOperators.swift */,
				C89464821BC6C2B00055219D /* Observable+Time.swift */,
			);
			path = Observables;
			sourceTree = "<group>";
		};
		C89464481BC6C2B00055219D /* Implementations */ = {
			isa = PBXGroup;
			children = (
				C8BCD3CD1C14756F005F1280 /* ShareReplay1WhileConnected.swift */,
				CB883B5F1BE3AC72000AC2EE /* AddRef.swift */,
				C89464491BC6C2B00055219D /* Amb.swift */,
				C894644A1BC6C2B00055219D /* AnonymousObservable.swift */,
				C894644C1BC6C2B00055219D /* Buffer.swift */,
				C894644D1BC6C2B00055219D /* Catch.swift */,
				C89464511BC6C2B00055219D /* CombineLatest.swift */,
				C894644E1BC6C2B00055219D /* CombineLatest+arity.swift */,
				C894644F1BC6C2B00055219D /* CombineLatest+arity.tt */,
				C89464501BC6C2B00055219D /* CombineLatest+CollectionType.swift */,
				C89464521BC6C2B00055219D /* Concat.swift */,
				C89464531BC6C2B00055219D /* ConnectableObservable.swift */,
				C89464541BC6C2B00055219D /* Debug.swift */,
				C89464551BC6C2B00055219D /* Deferred.swift */,
				C89464561BC6C2B00055219D /* DelaySubscription.swift */,
				C89464571BC6C2B00055219D /* DistinctUntilChanged.swift */,
				C89464581BC6C2B00055219D /* Do.swift */,
				C84CC52D1BDC344100E06A64 /* ElementAt.swift */,
				C89464591BC6C2B00055219D /* Empty.swift */,
				C894645A1BC6C2B00055219D /* FailWith.swift */,
				C894645B1BC6C2B00055219D /* Filter.swift */,
				C894645D1BC6C2B00055219D /* Generate.swift */,
				C894645E1BC6C2B00055219D /* Just.swift */,
				C894645F1BC6C2B00055219D /* Map.swift */,
				C89464601BC6C2B00055219D /* Merge.swift */,
				C89464611BC6C2B00055219D /* Multicast.swift */,
				C89464621BC6C2B00055219D /* Never.swift */,
				C89464631BC6C2B00055219D /* ObserveOn.swift */,
				C89464641BC6C2B00055219D /* ObserveOnSerialDispatchQueue.swift */,
				C89464651BC6C2B00055219D /* Producer.swift */,
				C89464661BC6C2B00055219D /* Range.swift */,
				C89464671BC6C2B00055219D /* Reduce.swift */,
				C89464681BC6C2B00055219D /* RefCount.swift */,
				C89464691BC6C2B00055219D /* Repeat.swift */,
				C8F6A1361BEF9DD4007DF367 /* RetryWhen.swift */,
				C894646A1BC6C2B00055219D /* Sample.swift */,
				C894646B1BC6C2B00055219D /* Scan.swift */,
				C83100681BF7F4CA00AAE3CD /* Sequence.swift */,
				C89CDB611BCC45DC002063D9 /* ShareReplay1.swift */,
				CB30D9ED1BF106260084C1C0 /* SingleAsync.swift */,
				C894646C1BC6C2B00055219D /* Sink.swift */,
				C894646D1BC6C2B00055219D /* Skip.swift */,
				C89CDB621BCC45DC002063D9 /* SkipUntil.swift */,
				C80DDE7A1BCDA952006A1832 /* SkipWhile.swift */,
				C894646E1BC6C2B00055219D /* StartWith.swift */,
				C894646F1BC6C2B00055219D /* SubscribeOn.swift */,
				C89464701BC6C2B00055219D /* Switch.swift */,
				C89464711BC6C2B00055219D /* Take.swift */,
				B1B7C3CF1BE006870076934E /* TakeLast.swift */,
				C89464721BC6C2B00055219D /* TakeUntil.swift */,
				C89464731BC6C2B00055219D /* TakeWhile.swift */,
				C89464741BC6C2B00055219D /* Throttle.swift */,
				C891A2C81C07160C00DDD09D /* Timeout.swift */,
				C89464751BC6C2B00055219D /* Timer.swift */,
				CBEE77531BD8C7B700AD584C /* ToArray.swift */,
				D2AF91881BD2C51900A008C1 /* Using.swift */,
				CB883B5E1BE3AC72000AC2EE /* Window.swift */,
				D2245A0B1BD564A700E7146F /* WithLatestFrom.swift */,
				C89464791BC6C2B00055219D /* Zip.swift */,
				C89464761BC6C2B00055219D /* Zip+arity.swift */,
				C89464771BC6C2B00055219D /* Zip+arity.tt */,
				C89464781BC6C2B00055219D /* Zip+CollectionType.swift */,
			);
			path = Implementations;
			sourceTree = "<group>";
		};
		C89464851BC6C2B00055219D /* Observers */ = {
			isa = PBXGroup;
			children = (
				C89464861BC6C2B00055219D /* AnonymousObserver.swift */,
				C89464871BC6C2B00055219D /* ObserverBase.swift */,
				C89464881BC6C2B00055219D /* TailRecursiveSink.swift */,
			);
			path = Observers;
			sourceTree = "<group>";
		};
		C894648D1BC6C2B00055219D /* Schedulers */ = {
			isa = PBXGroup;
			children = (
				C83D73D81C1DBC2A003DC470 /* Internal */,
				C894648E1BC6C2B00055219D /* ConcurrentDispatchQueueScheduler.swift */,
				C8B145051BD2E45200267DCE /* ConcurrentMainScheduler.swift */,
				C894648F1BC6C2B00055219D /* CurrentThreadScheduler.swift */,
				C89464901BC6C2B00055219D /* DispatchQueueSchedulerPriority.swift */,
				C8B145041BD2E45200267DCE /* ImmediateScheduler.swift */,
				C89464911BC6C2B00055219D /* MainScheduler.swift */,
				C89464921BC6C2B00055219D /* OperationQueueScheduler.swift */,
				C89464931BC6C2B00055219D /* RecursiveScheduler.swift */,
				C89464951BC6C2B00055219D /* SchedulerServices+Emulation.swift */,
				C89464961BC6C2B00055219D /* SerialDispatchQueueScheduler.swift */,
			);
			path = Schedulers;
			sourceTree = "<group>";
		};
		C89464981BC6C2B00055219D /* Subjects */ = {
			isa = PBXGroup;
			children = (
				C89464991BC6C2B00055219D /* BehaviorSubject.swift */,
				C894649A1BC6C2B00055219D /* PublishSubject.swift */,
				C894649B1BC6C2B00055219D /* ReplaySubject.swift */,
				C894649C1BC6C2B00055219D /* SubjectType.swift */,
				C894649D1BC6C2B00055219D /* Variable.swift */,
			);
			path = Subjects;
			sourceTree = "<group>";
		};
		C894650C1BC6C2BC0055219D /* RxCocoa */ = {
			isa = PBXGroup;
			children = (
				C894650D1BC6C2BC0055219D /* Common */,
				C89465331BC6C2BC0055219D /* Info.plist */,
				C89465341BC6C2BC0055219D /* iOS */,
				C89465601BC6C2BC0055219D /* RxCocoa.h */,
			);
			name = RxCocoa;
			path = ../RxCocoa;
			sourceTree = "<group>";
		};
		C894650D1BC6C2BC0055219D /* Common */ = {
			isa = PBXGroup;
			children = (
				C8C4B4BD1C17724A00828BD5 /* _RXObjCRuntime.m */,
				C8C4B4BE1C17724A00828BD5 /* _RXObjCRuntime.h */,
				C8BCD4011C14BFB7005F1280 /* NSLayoutConstraint+Rx.swift */,
				C839740F1BF77406004F02CC /* KVORepresentable.swift */,
				C83974101BF77406004F02CC /* KVORepresentable+CoreGraphics.swift */,
				C83974111BF77406004F02CC /* KVORepresentable+Swift.swift */,
				C894650E1BC6C2BC0055219D /* _RX.h */,
				C894650F1BC6C2BC0055219D /* _RX.m */,
				C89465101BC6C2BC0055219D /* _RXDelegateProxy.h */,
				C89465111BC6C2BC0055219D /* _RXDelegateProxy.m */,
				C89465121BC6C2BC0055219D /* _RXKVOObserver.h */,
				C89465131BC6C2BC0055219D /* _RXKVOObserver.m */,
				C89465161BC6C2BC0055219D /* CLLocationManager+Rx.swift */,
				C89465171BC6C2BC0055219D /* CocoaUnits */,
				C89465201BC6C2BC0055219D /* DelegateProxy.swift */,
				C89465211BC6C2BC0055219D /* DelegateProxyType.swift */,
				C89465221BC6C2BC0055219D /* Logging.swift */,
				C89465231BC6C2BC0055219D /* Observable+Bind.swift */,
				C89465241BC6C2BC0055219D /* Observables */,
				C894652F1BC6C2BC0055219D /* Proxies */,
				C89465311BC6C2BC0055219D /* RxCocoa.swift */,
				C89465321BC6C2BC0055219D /* RxTarget.swift */,
			);
			path = Common;
			sourceTree = "<group>";
		};
		C89465171BC6C2BC0055219D /* CocoaUnits */ = {
			isa = PBXGroup;
			children = (
				C80DDEC11BCE9041006A1832 /* Driver */,
				C89465191BC6C2BC0055219D /* ControlEvent.swift */,
				C894651B1BC6C2BC0055219D /* ControlProperty.swift */,
			);
			path = CocoaUnits;
			sourceTree = "<group>";
		};
		C89465241BC6C2BC0055219D /* Observables */ = {
			isa = PBXGroup;
			children = (
				C83974211BF77413004F02CC /* NSObject+Rx+KVORepresentable.swift */,
				C83974221BF77413004F02CC /* NSObject+Rx+RawRepresentable.swift */,
				C89465251BC6C2BC0055219D /* Implementations */,
				C894652B1BC6C2BC0055219D /* NSNotificationCenter+Rx.swift */,
				C894652C1BC6C2BC0055219D /* NSObject+Rx+CoreGraphics.swift */,
				C894652D1BC6C2BC0055219D /* NSObject+Rx.swift */,
				C894652E1BC6C2BC0055219D /* NSURLSession+Rx.swift */,
			);
			path = Observables;
			sourceTree = "<group>";
		};
		C89465251BC6C2BC0055219D /* Implementations */ = {
			isa = PBXGroup;
			children = (
				C8C4B4CA1C17728200828BD5 /* MessageSentObserver.swift */,
				C89465261BC6C2BC0055219D /* ControlTarget.swift */,
				C89465291BC6C2BC0055219D /* KVOObservable.swift */,
				C894652A1BC6C2BC0055219D /* KVOObserver.swift */,
			);
			path = Implementations;
			sourceTree = "<group>";
		};
		C894652F1BC6C2BC0055219D /* Proxies */ = {
			isa = PBXGroup;
			children = (
				C89465301BC6C2BC0055219D /* RxCLLocationManagerDelegateProxy.swift */,
			);
			path = Proxies;
			sourceTree = "<group>";
		};
		C89465341BC6C2BC0055219D /* iOS */ = {
			isa = PBXGroup;
			children = (
				C89465351BC6C2BC0055219D /* DataSources */,
				C89465381BC6C2BC0055219D /* Events */,
				C894653A1BC6C2BC0055219D /* Protocols */,
				C894653D1BC6C2BC0055219D /* Proxies */,
				C8BCD4031C14BFCA005F1280 /* UIView+Rx.swift */,
				C89465471BC6C2BC0055219D /* UIActionSheet+Rx.swift */,
				C89465481BC6C2BC0055219D /* UIAlertView+Rx.swift */,
				C89465491BC6C2BC0055219D /* UIBarButtonItem+Rx.swift */,
				C894654A1BC6C2BC0055219D /* UIButton+Rx.swift */,
				C894654B1BC6C2BC0055219D /* UICollectionView+Rx.swift */,
				C894654C1BC6C2BC0055219D /* UIControl+Rx.swift */,
				C894654D1BC6C2BC0055219D /* UIDatePicker+Rx.swift */,
				C894654E1BC6C2BC0055219D /* UIGestureRecognizer+Rx.swift */,
				C894654F1BC6C2BC0055219D /* UIImageView+Rx.swift */,
				C89465501BC6C2BC0055219D /* UILabel+Rx.swift */,
				C89465511BC6C2BC0055219D /* UIScrollView+Rx.swift */,
				C89465521BC6C2BC0055219D /* UISearchBar+Rx.swift */,
				C89465531BC6C2BC0055219D /* UISegmentedControl+Rx.swift */,
				C89465541BC6C2BC0055219D /* UISlider+Rx.swift */,
				C89465551BC6C2BC0055219D /* UIStepper+Rx.swift */,
				C89465561BC6C2BC0055219D /* UISwitch+Rx.swift */,
				C89465571BC6C2BC0055219D /* UITableView+Rx.swift */,
				C89465581BC6C2BC0055219D /* UITextField+Rx.swift */,
				C89465591BC6C2BC0055219D /* UITextView+Rx.swift */,
				9B4612941C106CF100BBBB4E /* UIActivityIndicatorView+Rx.swift */,
			);
			path = iOS;
			sourceTree = "<group>";
		};
		C89465351BC6C2BC0055219D /* DataSources */ = {
			isa = PBXGroup;
			children = (
				C89465361BC6C2BC0055219D /* RxCollectionViewReactiveArrayDataSource.swift */,
				C89465371BC6C2BC0055219D /* RxTableViewReactiveArrayDataSource.swift */,
			);
			path = DataSources;
			sourceTree = "<group>";
		};
		C89465381BC6C2BC0055219D /* Events */ = {
			isa = PBXGroup;
			children = (
				C89465391BC6C2BC0055219D /* ItemEvents.swift */,
			);
			path = Events;
			sourceTree = "<group>";
		};
		C894653A1BC6C2BC0055219D /* Protocols */ = {
			isa = PBXGroup;
			children = (
				C894653B1BC6C2BC0055219D /* RxCollectionViewDataSourceType.swift */,
				C894653C1BC6C2BC0055219D /* RxTableViewDataSourceType.swift */,
			);
			path = Protocols;
			sourceTree = "<group>";
		};
		C894653D1BC6C2BC0055219D /* Proxies */ = {
			isa = PBXGroup;
			children = (
				C894653E1BC6C2BC0055219D /* RxActionSheetDelegateProxy.swift */,
				C894653F1BC6C2BC0055219D /* RxAlertViewDelegateProxy.swift */,
				C89465401BC6C2BC0055219D /* RxCollectionViewDataSourceProxy.swift */,
				C89465411BC6C2BC0055219D /* RxCollectionViewDelegateProxy.swift */,
				C89465421BC6C2BC0055219D /* RxScrollViewDelegateProxy.swift */,
				C89465431BC6C2BC0055219D /* RxSearchBarDelegateProxy.swift */,
				C89465441BC6C2BC0055219D /* RxTableViewDataSourceProxy.swift */,
				C89465451BC6C2BC0055219D /* RxTableViewDelegateProxy.swift */,
				C89465461BC6C2BC0055219D /* RxTextViewDelegateProxy.swift */,
			);
			path = Proxies;
			sourceTree = "<group>";
		};
		C8BCD3E11C14820B005F1280 /* OSX simple example */ = {
			isa = PBXGroup;
			children = (
				C8BCD3E21C14820B005F1280 /* IntroductionExampleViewController.swift */,
			);
			path = "OSX simple example";
			sourceTree = "<group>";
		};
		C8BCD3E41C14A950005F1280 /* Numbers */ = {
			isa = PBXGroup;
			children = (
				C8BCD3E51C14A95E005F1280 /* NumbersViewController.swift */,
			);
			path = Numbers;
			sourceTree = "<group>";
		};
		C8BCD3E81C14B015005F1280 /* SimpleValidation */ = {
			isa = PBXGroup;
			children = (
				C8BCD3E91C14B02A005F1280 /* SimpleValidationViewController.swift */,
			);
			path = SimpleValidation;
			sourceTree = "<group>";
		};
		C8DF92C71B0B2F84009BCF9A /* iOS */ = {
			isa = PBXGroup;
			children = (
				C8DF92E01B0B32DA009BCF9A /* LaunchScreen.xib */,
				C8DF92E11B0B32DA009BCF9A /* Main.storyboard */,
				C8DF92E21B0B32DA009BCF9A /* RootViewController.swift */,
				C8DF92C81B0B2F84009BCF9A /* AppDelegate.swift */,
			);
			path = iOS;
			sourceTree = "<group>";
		};
		C8DF92D11B0B2F8C009BCF9A /* OSX */ = {
			isa = PBXGroup;
			children = (
				C8DF92DE1B0B328B009BCF9A /* AppDelegate.swift */,
				C8DF92E61B0B32F2009BCF9A /* Main.storyboard */,
			);
			path = OSX;
			sourceTree = "<group>";
		};
/* End PBXGroup section */

/* Begin PBXNativeTarget section */
		C8297E2D1B6CF905000589EA /* RxExample-iOS-no-module */ = {
			isa = PBXNativeTarget;
			buildConfigurationList = C8297E651B6CF905000589EA /* Build configuration list for PBXNativeTarget "RxExample-iOS-no-module" */;
			buildPhases = (
				C8297E2E1B6CF905000589EA /* Sources */,
				C8297E591B6CF905000589EA /* Frameworks */,
				C8297E5C1B6CF905000589EA /* Resources */,
				C8297E621B6CF905000589EA /* Embed Frameworks */,
			);
			buildRules = (
			);
			dependencies = (
			);
			name = "RxExample-iOS-no-module";
			productName = RxExample;
			productReference = C8297E691B6CF905000589EA /* RxExample-iOS-no-module.app */;
			productType = "com.apple.product-type.application";
		};
		C83366DC1AD0293800C668A7 /* RxExample-iOS */ = {
			isa = PBXNativeTarget;
			buildConfigurationList = C83366FF1AD0293900C668A7 /* Build configuration list for PBXNativeTarget "RxExample-iOS" */;
			buildPhases = (
				C83366D91AD0293800C668A7 /* Sources */,
				C83366DA1AD0293800C668A7 /* Frameworks */,
				C83366DB1AD0293800C668A7 /* Resources */,
				C83367351AD029C700C668A7 /* Embed Frameworks */,
			);
			buildRules = (
			);
			dependencies = (
			);
			name = "RxExample-iOS";
			productName = RxExample;
			productReference = C83366DD1AD0293800C668A7 /* RxExample-iOS.app */;
			productType = "com.apple.product-type.application";
		};
		C88BB8B91B07E6C90064D411 /* RxExample-OSX */ = {
			isa = PBXNativeTarget;
			buildConfigurationList = C88BB8D91B07E6C90064D411 /* Build configuration list for PBXNativeTarget "RxExample-OSX" */;
			buildPhases = (
				C88BB8BA1B07E6C90064D411 /* Sources */,
				C88BB8CD1B07E6C90064D411 /* Frameworks */,
				C88BB8D01B07E6C90064D411 /* Resources */,
				C88BB8D61B07E6C90064D411 /* Embed Frameworks */,
			);
			buildRules = (
			);
			dependencies = (
			);
			name = "RxExample-OSX";
			productName = RxExample;
			productReference = C88BB8DC1B07E6C90064D411 /* RxExample.app */;
			productType = "com.apple.product-type.application";
		};
/* End PBXNativeTarget section */

/* Begin PBXProject section */
		C83366D51AD0293800C668A7 /* Project object */ = {
			isa = PBXProject;
			attributes = {
				LastSwiftUpdateCheck = 0700;
				LastUpgradeCheck = 0710;
				ORGANIZATIONNAME = "Krunoslav Zaher";
				TargetAttributes = {
					C83366DC1AD0293800C668A7 = {
						CreatedOnToolsVersion = 6.2;
					};
				};
			};
			buildConfigurationList = C83366D81AD0293800C668A7 /* Build configuration list for PBXProject "RxExample" */;
			compatibilityVersion = "Xcode 3.2";
			developmentRegion = English;
			hasScannedForEncodings = 0;
			knownRegions = (
				en,
				Base,
			);
			mainGroup = C83366D41AD0293800C668A7;
			productRefGroup = C83366DE1AD0293800C668A7 /* Products */;
			projectDirPath = "";
			projectReferences = (
				{
					ProductGroup = C81B39F21BC1C28400EF5A9F /* Products */;
					ProjectRef = C81B39F11BC1C28400EF5A9F /* Rx.xcodeproj */;
				},
			);
			projectRoot = "";
			targets = (
				C83366DC1AD0293800C668A7 /* RxExample-iOS */,
				C88BB8B91B07E6C90064D411 /* RxExample-OSX */,
				C8297E2D1B6CF905000589EA /* RxExample-iOS-no-module */,
			);
		};
/* End PBXProject section */

/* Begin PBXReferenceProxy section */
		C81B3A011BC1C28400EF5A9F /* RxSwift.framework */ = {
			isa = PBXReferenceProxy;
			fileType = wrapper.framework;
			path = RxSwift.framework;
			remoteRef = C81B3A001BC1C28400EF5A9F /* PBXContainerItemProxy */;
			sourceTree = BUILT_PRODUCTS_DIR;
		};
		C81B3A031BC1C28400EF5A9F /* RxSwift.framework */ = {
			isa = PBXReferenceProxy;
			fileType = wrapper.framework;
			path = RxSwift.framework;
			remoteRef = C81B3A021BC1C28400EF5A9F /* PBXContainerItemProxy */;
			sourceTree = BUILT_PRODUCTS_DIR;
		};
		C81B3A051BC1C28400EF5A9F /* RxSwift.framework */ = {
			isa = PBXReferenceProxy;
			fileType = wrapper.framework;
			path = RxSwift.framework;
			remoteRef = C81B3A041BC1C28400EF5A9F /* PBXContainerItemProxy */;
			sourceTree = BUILT_PRODUCTS_DIR;
		};
		C81B3A071BC1C28400EF5A9F /* RxSwift.framework */ = {
			isa = PBXReferenceProxy;
			fileType = wrapper.framework;
			path = RxSwift.framework;
			remoteRef = C81B3A061BC1C28400EF5A9F /* PBXContainerItemProxy */;
			sourceTree = BUILT_PRODUCTS_DIR;
		};
		C81B3A091BC1C28400EF5A9F /* RxCocoa.framework */ = {
			isa = PBXReferenceProxy;
			fileType = wrapper.framework;
			path = RxCocoa.framework;
			remoteRef = C81B3A081BC1C28400EF5A9F /* PBXContainerItemProxy */;
			sourceTree = BUILT_PRODUCTS_DIR;
		};
		C81B3A0B1BC1C28400EF5A9F /* RxCocoa.framework */ = {
			isa = PBXReferenceProxy;
			fileType = wrapper.framework;
			path = RxCocoa.framework;
			remoteRef = C81B3A0A1BC1C28400EF5A9F /* PBXContainerItemProxy */;
			sourceTree = BUILT_PRODUCTS_DIR;
		};
		C81B3A0D1BC1C28400EF5A9F /* RxCocoa.framework */ = {
			isa = PBXReferenceProxy;
			fileType = wrapper.framework;
			path = RxCocoa.framework;
			remoteRef = C81B3A0C1BC1C28400EF5A9F /* PBXContainerItemProxy */;
			sourceTree = BUILT_PRODUCTS_DIR;
		};
		C81B3A0F1BC1C28400EF5A9F /* RxCocoa.framework */ = {
			isa = PBXReferenceProxy;
			fileType = wrapper.framework;
			path = RxCocoa.framework;
			remoteRef = C81B3A0E1BC1C28400EF5A9F /* PBXContainerItemProxy */;
			sourceTree = BUILT_PRODUCTS_DIR;
		};
		C81B3A111BC1C28400EF5A9F /* RxBlocking.framework */ = {
			isa = PBXReferenceProxy;
			fileType = wrapper.framework;
			path = RxBlocking.framework;
			remoteRef = C81B3A101BC1C28400EF5A9F /* PBXContainerItemProxy */;
			sourceTree = BUILT_PRODUCTS_DIR;
		};
		C81B3A131BC1C28400EF5A9F /* RxBlocking.framework */ = {
			isa = PBXReferenceProxy;
			fileType = wrapper.framework;
			path = RxBlocking.framework;
			remoteRef = C81B3A121BC1C28400EF5A9F /* PBXContainerItemProxy */;
			sourceTree = BUILT_PRODUCTS_DIR;
		};
		C81B3A151BC1C28400EF5A9F /* RxBlocking.framework */ = {
			isa = PBXReferenceProxy;
			fileType = wrapper.framework;
			path = RxBlocking.framework;
			remoteRef = C81B3A141BC1C28400EF5A9F /* PBXContainerItemProxy */;
			sourceTree = BUILT_PRODUCTS_DIR;
		};
		C81B3A171BC1C28400EF5A9F /* RxBlocking.framework */ = {
			isa = PBXReferenceProxy;
			fileType = wrapper.framework;
			path = RxBlocking.framework;
			remoteRef = C81B3A161BC1C28400EF5A9F /* PBXContainerItemProxy */;
			sourceTree = BUILT_PRODUCTS_DIR;
		};
/* End PBXReferenceProxy section */

/* Begin PBXResourcesBuildPhase section */
		C8297E5C1B6CF905000589EA /* Resources */ = {
			isa = PBXResourcesBuildPhase;
			buildActionMask = 2147483647;
			files = (
				C8297E5D1B6CF905000589EA /* WikipediaSearchCell.xib in Resources */,
				C8297E5E1B6CF905000589EA /* LaunchScreen.xib in Resources */,
				C89464C01BC6C2B00055219D /* CombineLatest+arity.tt in Resources */,
				C8297E5F1B6CF905000589EA /* WikipediaImageCell.xib in Resources */,
				C89464E81BC6C2B00055219D /* Zip+arity.tt in Resources */,
				C89464AC1BC6C2B00055219D /* NAryDisposable.tt in Resources */,
				C8297E601B6CF905000589EA /* Images.xcassets in Resources */,
				C8297E611B6CF905000589EA /* Main.storyboard in Resources */,
				C894657E1BC6C2BC0055219D /* Info.plist in Resources */,
				C80DDED51BCE9046006A1832 /* Driver+Operators+arity.tt in Resources */,
				C89464B61BC6C2B00055219D /* Info.plist in Resources */,
			);
			runOnlyForDeploymentPostprocessing = 0;
		};
		C83366DB1AD0293800C668A7 /* Resources */ = {
			isa = PBXResourcesBuildPhase;
			buildActionMask = 2147483647;
			files = (
				C8C46DAB1B47F7110020D71E /* WikipediaSearchCell.xib in Resources */,
				C8DF92E31B0B32DA009BCF9A /* LaunchScreen.xib in Resources */,
				C8C46DA91B47F7110020D71E /* WikipediaImageCell.xib in Resources */,
				C8DF92EA1B0B38C0009BCF9A /* Images.xcassets in Resources */,
				C8DF92E41B0B32DA009BCF9A /* Main.storyboard in Resources */,
			);
			runOnlyForDeploymentPostprocessing = 0;
		};
		C88BB8D01B07E6C90064D411 /* Resources */ = {
			isa = PBXResourcesBuildPhase;
			buildActionMask = 2147483647;
			files = (
				C8DF92E71B0B32F2009BCF9A /* Main.storyboard in Resources */,
				C8DF92EB1B0B38C0009BCF9A /* Images.xcassets in Resources */,
			);
			runOnlyForDeploymentPostprocessing = 0;
		};
/* End PBXResourcesBuildPhase section */

/* Begin PBXSourcesBuildPhase section */
		C8297E2E1B6CF905000589EA /* Sources */ = {
			isa = PBXSourcesBuildPhase;
			buildActionMask = 2147483647;
			files = (
				C83D73DE1C1DBC2A003DC470 /* AnonymousInvocable.swift in Sources */,
				C84CC58B1BDD486300E06A64 /* LockOwnerType.swift in Sources */,
				C89465971BC6C2BC0055219D /* UIScrollView+Rx.swift in Sources */,
				9B4612951C106CF100BBBB4E /* UIActivityIndicatorView+Rx.swift in Sources */,
				C8297E2F1B6CF905000589EA /* RxTableViewSectionedAnimatedDataSource.swift in Sources */,
				C89464D41BC6C2B00055219D /* ObserveOn.swift in Sources */,
				C894659B1BC6C2BC0055219D /* UIStepper+Rx.swift in Sources */,
				C8A7501F1B94E77C00D8D046 /* RxDataSourceStarterKit.swift in Sources */,
				C822B1CB1C14CB2B0088A01A /* GithubSignupViewModel.swift in Sources */,
				C89464F61BC6C2B00055219D /* AnonymousObserver.swift in Sources */,
				C89464C81BC6C2B00055219D /* DistinctUntilChanged.swift in Sources */,
				C89464CF1BC6C2B00055219D /* Just.swift in Sources */,
				C8F6A1381BEF9DF6007DF367 /* RetryWhen.swift in Sources */,
				C8297E301B6CF905000589EA /* RandomUserAPI.swift in Sources */,
				C89465921BC6C2BC0055219D /* UIControl+Rx.swift in Sources */,
				C894650B1BC6C2B00055219D /* Variable.swift in Sources */,
				C83D73E21C1DBC2A003DC470 /* ScheduledItemType.swift in Sources */,
				C8297E311B6CF905000589EA /* SearchResultViewModel.swift in Sources */,
				C8F6A12D1BEF9DA3007DF367 /* CurrentThreadScheduler.swift in Sources */,
				C8BCD3EB1C14B02A005F1280 /* SimpleValidationViewController.swift in Sources */,
				C89464D91BC6C2B00055219D /* RefCount.swift in Sources */,
				C8BCD3E71C14A95E005F1280 /* NumbersViewController.swift in Sources */,
<<<<<<< HEAD
				C8F6A1271BEF9DA3007DF367 /* AnonymousInvocable.swift in Sources */,
=======
				C89465731BC6C2BC0055219D /* Deallocating.swift in Sources */,
>>>>>>> 9439b281
				C89464A51BC6C2B00055219D /* Disposable.swift in Sources */,
				C843A0911C1CE39900CBA4BD /* GitHubSearchRepositoriesViewController.swift in Sources */,
				C89464F91BC6C2B00055219D /* ObserverType+Extensions.swift in Sources */,
				C84CC58D1BDD486300E06A64 /* SynchronizedOnType.swift in Sources */,
				C83974121BF77406004F02CC /* KVORepresentable.swift in Sources */,
				C89464DC1BC6C2B00055219D /* Scan.swift in Sources */,
				C89464B21BC6C2B00055219D /* StableCompositeDisposable.swift in Sources */,
				C89464AE1BC6C2B00055219D /* ScheduledDisposable.swift in Sources */,
				C89464B51BC6C2B00055219D /* ImmediateSchedulerType.swift in Sources */,
				C8297E321B6CF905000589EA /* HtmlParsing.swift in Sources */,
				C8297E331B6CF905000589EA /* NumberCell.swift in Sources */,
				C894658D1BC6C2BC0055219D /* UIActionSheet+Rx.swift in Sources */,
				C89464EA1BC6C2B00055219D /* Zip.swift in Sources */,
				C89464E51BC6C2B00055219D /* Throttle.swift in Sources */,
				C83974241BF77413004F02CC /* NSObject+Rx+RawRepresentable.swift in Sources */,
				C89465831BC6C2BC0055219D /* RxTableViewDataSourceType.swift in Sources */,
				C80DDE881BCDAA0F006A1832 /* SkipWhile.swift in Sources */,
				C89464ED1BC6C2B00055219D /* Observable+Concurrency.swift in Sources */,
				C89464DA1BC6C2B00055219D /* Repeat.swift in Sources */,
				C89465651BC6C2BC0055219D /* CLLocationManager+Rx.swift in Sources */,
				C80DDED81BCE9046006A1832 /* Driver.swift in Sources */,
				C80DDED71BCE9046006A1832 /* Driver+Subscription.swift in Sources */,
				C8F6A1321BEF9DA3007DF367 /* RecursiveScheduler.swift in Sources */,
				07A5C3DC1B70B703001EFE5C /* CalculatorViewController.swift in Sources */,
				C89465961BC6C2BC0055219D /* UILabel+Rx.swift in Sources */,
				C822B1E01C14CEAA0088A01A /* BindingExtensions.swift in Sources */,
				C8BCD3CE1C14756F005F1280 /* ShareReplay1WhileConnected.swift in Sources */,
				C894659C1BC6C2BC0055219D /* UISwitch+Rx.swift in Sources */,
				C89464F81BC6C2B00055219D /* TailRecursiveSink.swift in Sources */,
				C84CC58C1BDD486300E06A64 /* SynchronizedDisposeType.swift in Sources */,
				C89464BF1BC6C2B00055219D /* CombineLatest+arity.swift in Sources */,
				C89465751BC6C2BC0055219D /* KVOObservable.swift in Sources */,
				C89464CB1BC6C2B00055219D /* FailWith.swift in Sources */,
				C8297E341B6CF905000589EA /* UIImageView+Extensions.swift in Sources */,
				B1604CC41BE5B8CE002E1279 /* DownloadableImage.swift in Sources */,
				C80DDED61BCE9046006A1832 /* Driver+Operators.swift in Sources */,
				C843A0941C1CE58700CBA4BD /* UINavigationController+Extensions.swift in Sources */,
				C89464B81BC6C2B00055219D /* Observable.swift in Sources */,
				C8297E351B6CF905000589EA /* NumberSectionView.swift in Sources */,
				C894659E1BC6C2BC0055219D /* UITextField+Rx.swift in Sources */,
				C89464D11BC6C2B00055219D /* Merge.swift in Sources */,
				C89464A71BC6C2B00055219D /* BinaryDisposable.swift in Sources */,
				C8297E361B6CF905000589EA /* RootViewController.swift in Sources */,
				C89464BB1BC6C2B00055219D /* AnonymousObservable.swift in Sources */,
				C89465991BC6C2BC0055219D /* UISegmentedControl+Rx.swift in Sources */,
				C87335781BF7CC0C00E536E6 /* ObservableConvertibleType+Differentiator.swift in Sources */,
				C8297E371B6CF905000589EA /* RxCollectionViewSectionedDataSource.swift in Sources */,
				B1B7C3D01BE006870076934E /* TakeLast.swift in Sources */,
				C8C4B4CC1C17728200828BD5 /* MessageSentObserver.swift in Sources */,
				C8297E381B6CF905000589EA /* Changeset.swift in Sources */,
				C8297E391B6CF905000589EA /* CollectionViewImageCell.swift in Sources */,
				C894649E1BC6C2B00055219D /* Cancelable.swift in Sources */,
				C89464E01BC6C2B00055219D /* SubscribeOn.swift in Sources */,
				C89465801BC6C2BC0055219D /* RxTableViewReactiveArrayDataSource.swift in Sources */,
				C89464AF1BC6C2B00055219D /* ScopedDisposable.swift in Sources */,
				C89464FA1BC6C2B00055219D /* ObserverType.swift in Sources */,
				C89464F01BC6C2B00055219D /* Observable+Multiple.swift in Sources */,
				C891A2C91C07160C00DDD09D /* Timeout.swift in Sources */,
				C89464DF1BC6C2B00055219D /* StartWith.swift in Sources */,
				C89465881BC6C2BC0055219D /* RxScrollViewDelegateProxy.swift in Sources */,
				C89464B71BC6C2B00055219D /* Observable+Extensions.swift in Sources */,
				C89464A01BC6C2B00055219D /* Lock.swift in Sources */,
				CB883B601BE3AC72000AC2EE /* Window.swift in Sources */,
				C83974141BF77406004F02CC /* KVORepresentable+Swift.swift in Sources */,
				C89464C91BC6C2B00055219D /* Do.swift in Sources */,
				C89464A41BC6C2B00055219D /* Queue.swift in Sources */,
				C89464B91BC6C2B00055219D /* ObservableConvertibleType.swift in Sources */,
				C894657C1BC6C2BC0055219D /* RxCocoa.swift in Sources */,
				C894658F1BC6C2BC0055219D /* UIBarButtonItem+Rx.swift in Sources */,
				C89464D61BC6C2B00055219D /* Producer.swift in Sources */,
				C8BCD4041C14BFCA005F1280 /* UIView+Rx.swift in Sources */,
				C822B1E81C14E7250088A01A /* SimpleTableViewExampleSectionedViewController.swift in Sources */,
				C894658A1BC6C2BC0055219D /* RxTableViewDataSourceProxy.swift in Sources */,
				C894656F1BC6C2BC0055219D /* DelegateProxyType.swift in Sources */,
				C89465721BC6C2BC0055219D /* ControlTarget.swift in Sources */,
				C89464EC1BC6C2B00055219D /* Observable+Binding.swift in Sources */,
				C83D73E01C1DBC2A003DC470 /* InvocableType.swift in Sources */,
				C8297E3A1B6CF905000589EA /* WikipediaSearchViewController.swift in Sources */,
				C89464F21BC6C2B00055219D /* Observable+StandardSequenceOperators.swift in Sources */,
				C89464CC1BC6C2B00055219D /* Filter.swift in Sources */,
				C80DDED31BCE9046006A1832 /* ControlProperty+Driver.swift in Sources */,
				C8F6A12E1BEF9DA3007DF367 /* DispatchQueueSchedulerPriority.swift in Sources */,
				C89464C11BC6C2B00055219D /* CombineLatest+CollectionType.swift in Sources */,
				C89465671BC6C2BC0055219D /* ControlEvent.swift in Sources */,
				C8297E3B1B6CF905000589EA /* String+extensions.swift in Sources */,
				C89464A61BC6C2B00055219D /* AnonymousDisposable.swift in Sources */,
				C894657D1BC6C2BC0055219D /* RxTarget.swift in Sources */,
				C80DDED21BCE9046006A1832 /* ControlEvent+Driver.swift in Sources */,
				C89464EE1BC6C2B00055219D /* Observable+Creation.swift in Sources */,
				C894659A1BC6C2BC0055219D /* UISlider+Rx.swift in Sources */,
				C89465891BC6C2BC0055219D /* RxSearchBarDelegateProxy.swift in Sources */,
				C89464C21BC6C2B00055219D /* CombineLatest.swift in Sources */,
				C89464E71BC6C2B00055219D /* Zip+arity.swift in Sources */,
				B1604CC21BE5B895002E1279 /* ReachabilityService.swift in Sources */,
				C89464DE1BC6C2B00055219D /* Skip.swift in Sources */,
				C89464DB1BC6C2B00055219D /* Sample.swift in Sources */,
				C89465791BC6C2BC0055219D /* NSObject+Rx.swift in Sources */,
				C89464F31BC6C2B00055219D /* Observable+Time.swift in Sources */,
				C89464F11BC6C2B00055219D /* Observable+Single.swift in Sources */,
				C89464BA1BC6C2B00055219D /* Amb.swift in Sources */,
				C8297E3C1B6CF905000589EA /* SectionModel.swift in Sources */,
				C894650A1BC6C2B00055219D /* SubjectType.swift in Sources */,
				C89464B11BC6C2B00055219D /* SingleAssignmentDisposable.swift in Sources */,
				C89464AA1BC6C2B00055219D /* DisposeBase.swift in Sources */,
				C89465871BC6C2BC0055219D /* RxCollectionViewDelegateProxy.swift in Sources */,
				D2245A191BD5654C00E7146F /* WithLatestFrom.swift in Sources */,
				C809E97E1BE697100058D948 /* UIImage+Extensions.swift in Sources */,
				C89464E61BC6C2B00055219D /* Timer.swift in Sources */,
				C8297E3E1B6CF905000589EA /* DetailViewController.swift in Sources */,
				C83D73DF1C1DBC2A003DC470 /* InvocableScheduledItem.swift in Sources */,
				C822B1E41C14E4810088A01A /* SimpleTableViewExampleViewController.swift in Sources */,
				C83974131BF77406004F02CC /* KVORepresentable+CoreGraphics.swift in Sources */,
				C8297E3F1B6CF905000589EA /* SectionModelType.swift in Sources */,
				C8297E401B6CF905000589EA /* ImageService.swift in Sources */,
				C89464AD1BC6C2B00055219D /* NopDisposable.swift in Sources */,
				C84CC5901BDD486300E06A64 /* AsyncLock.swift in Sources */,
				C8F6A1311BEF9DA3007DF367 /* OperationQueueScheduler.swift in Sources */,
				CBEE77541BD8C7B700AD584C /* ToArray.swift in Sources */,
				C89465771BC6C2BC0055219D /* NSNotificationCenter+Rx.swift in Sources */,
				C89465091BC6C2B00055219D /* ReplaySubject.swift in Sources */,
				C8BCD3E01C1480E9005F1280 /* Operators.swift in Sources */,
				C8297E411B6CF905000589EA /* RxCollectionViewSectionedReloadDataSource.swift in Sources */,
				C84CC58E1BDD486300E06A64 /* SynchronizedSubscribeType.swift in Sources */,
				C8F6A12F1BEF9DA3007DF367 /* ImmediateScheduler.swift in Sources */,
				C89464A81BC6C2B00055219D /* CompositeDisposable.swift in Sources */,
				C89464D21BC6C2B00055219D /* Multicast.swift in Sources */,
				C89465821BC6C2BC0055219D /* RxCollectionViewDataSourceType.swift in Sources */,
				C8297E421B6CF905000589EA /* WikipediaSearchResult.swift in Sources */,
				C89465701BC6C2BC0055219D /* Logging.swift in Sources */,
				C89464A31BC6C2B00055219D /* InfiniteSequence.swift in Sources */,
				C89465611BC6C2BC0055219D /* _RX.m in Sources */,
				CB30D9EE1BF106260084C1C0 /* SingleAsync.swift in Sources */,
				C80DDED41BCE9046006A1832 /* Driver+Operators+arity.swift in Sources */,
				C89465841BC6C2BC0055219D /* RxActionSheetDelegateProxy.swift in Sources */,
				C89464F51BC6C2B00055219D /* AnyObserver.swift in Sources */,
				C89464D71BC6C2B00055219D /* Range.swift in Sources */,
				C84CC52E1BDC344100E06A64 /* ElementAt.swift in Sources */,
				C89464EB1BC6C2B00055219D /* Observable+Aggregate.swift in Sources */,
				C8297E441B6CF905000589EA /* PseudoRandomGenerator.swift in Sources */,
				C87335681BF79BE000E536E6 /* UISectionedViewType+RxAnimatedDataSource.swift in Sources */,
				C83100691BF7F4CA00AAE3CD /* Sequence.swift in Sources */,
				C8297E451B6CF905000589EA /* SectionedViewType.swift in Sources */,
				C822B1DD1C14CD1C0088A01A /* DefaultImplementations.swift in Sources */,
				C89464D51BC6C2B00055219D /* ObserveOnSerialDispatchQueue.swift in Sources */,
				C843A08F1C1CE39900CBA4BD /* GitHubSearchRepositoriesAPI.swift in Sources */,
				C894658E1BC6C2BC0055219D /* UIAlertView+Rx.swift in Sources */,
				C83974231BF77413004F02CC /* NSObject+Rx+KVORepresentable.swift in Sources */,
				C8297E461B6CF905000589EA /* Example.swift in Sources */,
				C89465081BC6C2B00055219D /* PublishSubject.swift in Sources */,
				C89464FC1BC6C2B00055219D /* RxBox.swift in Sources */,
				C809E97B1BE6841C0058D948 /* Wireframe.swift in Sources */,
				C89465811BC6C2BC0055219D /* ItemEvents.swift in Sources */,
				C89465861BC6C2BC0055219D /* RxCollectionViewDataSourceProxy.swift in Sources */,
				C89465981BC6C2BC0055219D /* UISearchBar+Rx.swift in Sources */,
				C89464E21BC6C2B00055219D /* Take.swift in Sources */,
				B18F3BC11BD93E00000AAC79 /* Reachability.swift in Sources */,
				C89465901BC6C2BC0055219D /* UIButton+Rx.swift in Sources */,
				C89464DD1BC6C2B00055219D /* Sink.swift in Sources */,
				C89464BE1BC6C2B00055219D /* Catch.swift in Sources */,
				C89CDB721BCC45EE002063D9 /* SkipUntil.swift in Sources */,
				B1604CCB1BE5BC45002E1279 /* UIImageView+DownloadableImage.swift in Sources */,
				C8297E471B6CF905000589EA /* ViewController.swift in Sources */,
				C89464E41BC6C2B00055219D /* TakeWhile.swift in Sources */,
				C89464F71BC6C2B00055219D /* ObserverBase.swift in Sources */,
				C89465951BC6C2BC0055219D /* UIImageView+Rx.swift in Sources */,
				C89464E31BC6C2B00055219D /* TakeUntil.swift in Sources */,
				C89464FB1BC6C2B00055219D /* Rx.swift in Sources */,
				C84CC5911BDD48B800E06A64 /* SubscriptionDisposable.swift in Sources */,
				C8F6A1341BEF9DA3007DF367 /* SchedulerServices+Emulation.swift in Sources */,
				C89464C71BC6C2B00055219D /* DelaySubscription.swift in Sources */,
				C8297E481B6CF905000589EA /* Differentiator.swift in Sources */,
				C8297E491B6CF905000589EA /* WikipediaSearchCell.swift in Sources */,
				C89464D81BC6C2B00055219D /* Reduce.swift in Sources */,
				C8297E4A1B6CF905000589EA /* GitHubSignupViewController.swift in Sources */,
				C89465941BC6C2BC0055219D /* UIGestureRecognizer+Rx.swift in Sources */,
				C89464A91BC6C2B00055219D /* DisposeBag.swift in Sources */,
				C8297E4C1B6CF905000589EA /* APIWrappersViewController.swift in Sources */,
				C89465621BC6C2BC0055219D /* _RXDelegateProxy.m in Sources */,
				C89464D31BC6C2B00055219D /* Never.swift in Sources */,
				C8F6A1351BEF9DA3007DF367 /* SerialDispatchQueueScheduler.swift in Sources */,
				C8297E4D1B6CF905000589EA /* RxTableViewSectionedReloadDataSource.swift in Sources */,
				C89465931BC6C2BC0055219D /* UIDatePicker+Rx.swift in Sources */,
				C84CC58F1BDD486300E06A64 /* SynchronizedUnsubscribeType.swift in Sources */,
				C8297E4E1B6CF905000589EA /* RxCollectionViewSectionedAnimatedDataSource.swift in Sources */,
				C89CDB711BCC45E5002063D9 /* ShareReplay1.swift in Sources */,
				C89464BD1BC6C2B00055219D /* Buffer.swift in Sources */,
				C89464B31BC6C2B00055219D /* Error.swift in Sources */,
				C8F6A1301BEF9DA3007DF367 /* MainScheduler.swift in Sources */,
				C89464C51BC6C2B00055219D /* Debug.swift in Sources */,
				C89464AB1BC6C2B00055219D /* NAryDisposable.swift in Sources */,
				C89465631BC6C2BC0055219D /* _RXKVOObserver.m in Sources */,
				C8F6A12B1BEF9DA3007DF367 /* ConcurrentDispatchQueueScheduler.swift in Sources */,
				C894656E1BC6C2BC0055219D /* DelegateProxy.swift in Sources */,
				C89464EF1BC6C2B00055219D /* Observable+Debug.swift in Sources */,
				C89464E91BC6C2B00055219D /* Zip+CollectionType.swift in Sources */,
				CB883B511BE3AC54000AC2EE /* RefCountDisposable.swift in Sources */,
				C89465761BC6C2BC0055219D /* KVOObserver.swift in Sources */,
				C89464CA1BC6C2B00055219D /* Empty.swift in Sources */,
				C803973B1BD3E17D009D8B26 /* ActivityIndicator.swift in Sources */,
				C89464C61BC6C2B00055219D /* Deferred.swift in Sources */,
				CB883B611BE3AC72000AC2EE /* AddRef.swift in Sources */,
				C8BCD4021C14BFB7005F1280 /* NSLayoutConstraint+Rx.swift in Sources */,
				D2AF91981BD3D95900A008C1 /* Using.swift in Sources */,
				C8297E501B6CF905000589EA /* TableViewController.swift in Sources */,
				C8297E511B6CF905000589EA /* PartialUpdatesViewController.swift in Sources */,
				C8297E521B6CF905000589EA /* Dependencies.swift in Sources */,
				C80DDED91BCE9046006A1832 /* ObservableConvertibleType+Driver.swift in Sources */,
				C89464E11BC6C2B00055219D /* Switch.swift in Sources */,
				C89465851BC6C2BC0055219D /* RxAlertViewDelegateProxy.swift in Sources */,
				C89464A11BC6C2B00055219D /* ConnectableObservableType.swift in Sources */,
				C89464C41BC6C2B00055219D /* ConnectableObservable.swift in Sources */,
				C894658B1BC6C2BC0055219D /* RxTableViewDelegateProxy.swift in Sources */,
				C8297E531B6CF905000589EA /* WikipediaAPI.swift in Sources */,
				C89465071BC6C2B00055219D /* BehaviorSubject.swift in Sources */,
				C89465911BC6C2BC0055219D /* UICollectionView+Rx.swift in Sources */,
				C89465781BC6C2BC0055219D /* NSObject+Rx+CoreGraphics.swift in Sources */,
				C89464D01BC6C2B00055219D /* Map.swift in Sources */,
				C8297E541B6CF905000589EA /* AppDelegate.swift in Sources */,
				C894659D1BC6C2BC0055219D /* UITableView+Rx.swift in Sources */,
				C8F6A12C1BEF9DA3007DF367 /* ConcurrentMainScheduler.swift in Sources */,
				C894657F1BC6C2BC0055219D /* RxCollectionViewReactiveArrayDataSource.swift in Sources */,
				C8297E551B6CF905000589EA /* RxTableViewSectionedDataSource.swift in Sources */,
				C8297E561B6CF905000589EA /* WikipediaPage.swift in Sources */,
				C8297E571B6CF905000589EA /* Randomizer.swift in Sources */,
				C89464C31BC6C2B00055219D /* Concat.swift in Sources */,
				C894657A1BC6C2BC0055219D /* NSURLSession+Rx.swift in Sources */,
				C89464F41BC6C2B00055219D /* ObservableType.swift in Sources */,
				C89464CE1BC6C2B00055219D /* Generate.swift in Sources */,
				C89465711BC6C2BC0055219D /* Observable+Bind.swift in Sources */,
				C89464B01BC6C2B00055219D /* SerialDisposable.swift in Sources */,
				C89464A21BC6C2B00055219D /* Bag.swift in Sources */,
				CB883B501BE3AC54000AC2EE /* BooleanDisposable.swift in Sources */,
				C822B1DA1C14CBEA0088A01A /* Protocols.swift in Sources */,
				C894657B1BC6C2BC0055219D /* RxCLLocationManagerDelegateProxy.swift in Sources */,
				C8297E581B6CF905000589EA /* User.swift in Sources */,
				C89464B41BC6C2B00055219D /* Event.swift in Sources */,
				C89465691BC6C2BC0055219D /* ControlProperty.swift in Sources */,
				C89465061BC6C2B00055219D /* SchedulerType.swift in Sources */,
				C8C4B4BF1C17724A00828BD5 /* _RXObjCRuntime.m in Sources */,
				C894659F1BC6C2BC0055219D /* UITextView+Rx.swift in Sources */,
				C83D73E11C1DBC2A003DC470 /* ScheduledItem.swift in Sources */,
				C894658C1BC6C2BC0055219D /* RxTextViewDelegateProxy.swift in Sources */,
			);
			runOnlyForDeploymentPostprocessing = 0;
		};
		C83366D91AD0293800C668A7 /* Sources */ = {
			isa = PBXSourcesBuildPhase;
			buildActionMask = 2147483647;
			files = (
				B1604CC91BE5BBFA002E1279 /* UIImageView+DownloadableImage.swift in Sources */,
				0706E19F1B17703E00BA2D3A /* RandomUserAPI.swift in Sources */,
				C86E2F3E1AE5A0CA00C31024 /* SearchResultViewModel.swift in Sources */,
				C83367241AD029AE00C668A7 /* HtmlParsing.swift in Sources */,
				C859B9AC1B45CF9100D012D7 /* NumberCell.swift in Sources */,
				C87335671BF79BE000E536E6 /* UISectionedViewType+RxAnimatedDataSource.swift in Sources */,
				C84B913C1B8A282000C9CCCF /* RxCollectionViewSectionedDataSource.swift in Sources */,
				0706E19B1B17361100BA2D3A /* UIImageView+Extensions.swift in Sources */,
				C843A08E1C1CE39900CBA4BD /* GitHubSearchRepositoriesAPI.swift in Sources */,
				C859B9AE1B45CFAB00D012D7 /* NumberSectionView.swift in Sources */,
				C8DF92E51B0B32DA009BCF9A /* RootViewController.swift in Sources */,
				C822B1DC1C14CD1C0088A01A /* DefaultImplementations.swift in Sources */,
				C88C788F1B3F14FD0061C5AB /* Changeset.swift in Sources */,
				C8C46DA81B47F7110020D71E /* CollectionViewImageCell.swift in Sources */,
				C822B1CA1C14CB2B0088A01A /* GithubSignupViewModel.swift in Sources */,
				C822B1E31C14E4810088A01A /* SimpleTableViewExampleViewController.swift in Sources */,
				C8C46DAC1B47F7110020D71E /* WikipediaSearchViewController.swift in Sources */,
				07A5C3DB1B70B703001EFE5C /* CalculatorViewController.swift in Sources */,
				0706E19D1B176EE200BA2D3A /* String+extensions.swift in Sources */,
				C822B1DF1C14CEAA0088A01A /* BindingExtensions.swift in Sources */,
				C84B913B1B8A282000C9CCCF /* RxCollectionViewSectionedReloadDataSource.swift in Sources */,
				C88C78731B3EB0A00061C5AB /* SectionModel.swift in Sources */,
				C8BCD3DF1C1480E9005F1280 /* Operators.swift in Sources */,
				C843A0901C1CE39900CBA4BD /* GitHubSearchRepositoriesViewController.swift in Sources */,
				C803973A1BD3E17D009D8B26 /* ActivityIndicator.swift in Sources */,
				C84B913D1B8A282000C9CCCF /* RxCollectionViewSectionedAnimatedDataSource.swift in Sources */,
				C822B1D91C14CBEA0088A01A /* Protocols.swift in Sources */,
				C8A750201B94E78200D8D046 /* RxDataSourceStarterKit.swift in Sources */,
				C8BCD3E61C14A95E005F1280 /* NumbersViewController.swift in Sources */,
				C809E97A1BE6841C0058D948 /* Wireframe.swift in Sources */,
				0706E1961B14AF5100BA2D3A /* DetailViewController.swift in Sources */,
				C843A0931C1CE58700CBA4BD /* UINavigationController+Extensions.swift in Sources */,
				C822B1E71C14E7250088A01A /* SimpleTableViewExampleSectionedViewController.swift in Sources */,
				C88C78991B4012A90061C5AB /* SectionModelType.swift in Sources */,
				C83367251AD029AE00C668A7 /* ImageService.swift in Sources */,
				C86E2F471AE5A0CA00C31024 /* WikipediaSearchResult.swift in Sources */,
				C8A2A2C81B4049E300F11F09 /* PseudoRandomGenerator.swift in Sources */,
				C84B91381B8A282000C9CCCF /* RxTableViewSectionedAnimatedDataSource.swift in Sources */,
				C88C78721B3EB0A00061C5AB /* SectionedViewType.swift in Sources */,
				C84B91391B8A282000C9CCCF /* RxTableViewSectionedDataSource.swift in Sources */,
				C83367231AD029AE00C668A7 /* Example.swift in Sources */,
				C890A65D1AEC084100AFF7E6 /* ViewController.swift in Sources */,
				C88C78951B3F20DB0061C5AB /* Differentiator.swift in Sources */,
				C8C46DAA1B47F7110020D71E /* WikipediaSearchCell.swift in Sources */,
				C890A6581AEBD26B00AFF7E6 /* GitHubSignupViewController.swift in Sources */,
				B1604CB51BE49F8D002E1279 /* DownloadableImage.swift in Sources */,
				075F13101B4E9D5A000D7861 /* APIWrappersViewController.swift in Sources */,
				07E300071B14995F00F00100 /* TableViewController.swift in Sources */,
				B18F3BE21BDB2E8F000AAC79 /* ReachabilityService.swift in Sources */,
				B18F3BBC1BD92EC8000AAC79 /* Reachability.swift in Sources */,
				C87335771BF7CC0B00E536E6 /* ObservableConvertibleType+Differentiator.swift in Sources */,
				C859B9A41B45C5D900D012D7 /* PartialUpdatesViewController.swift in Sources */,
				07E3C2331B03605B0010338D /* Dependencies.swift in Sources */,
				C84B913A1B8A282000C9CCCF /* RxTableViewSectionedReloadDataSource.swift in Sources */,
				C86E2F451AE5A0CA00C31024 /* WikipediaAPI.swift in Sources */,
				C8DF92CD1B0B2F84009BCF9A /* AppDelegate.swift in Sources */,
				C86E2F461AE5A0CA00C31024 /* WikipediaPage.swift in Sources */,
				C809E97D1BE697100058D948 /* UIImage+Extensions.swift in Sources */,
				C8A2A2CB1B404A1200F11F09 /* Randomizer.swift in Sources */,
				C8BCD3EA1C14B02A005F1280 /* SimpleValidationViewController.swift in Sources */,
				07E300091B149A2A00F00100 /* User.swift in Sources */,
			);
			runOnlyForDeploymentPostprocessing = 0;
		};
		C88BB8BA1B07E6C90064D411 /* Sources */ = {
			isa = PBXSourcesBuildPhase;
			buildActionMask = 2147483647;
			files = (
				C8BCD3E31C14820B005F1280 /* IntroductionExampleViewController.swift in Sources */,
				C809E97F1BE69B660058D948 /* Wireframe.swift in Sources */,
				C809E9841BE69C350058D948 /* Driver+Operators.swift in Sources */,
				C8DF92DF1B0B328B009BCF9A /* AppDelegate.swift in Sources */,
				C809E9861BE69C350058D948 /* Driver.swift in Sources */,
				C88BB8BB1B07E6C90064D411 /* SearchResultViewModel.swift in Sources */,
				C88BB8BC1B07E6C90064D411 /* HtmlParsing.swift in Sources */,
				C809E98A1BE69C530058D948 /* RxCocoa.swift in Sources */,
				C8E9D2AF1BD3FD960079D0DB /* ActivityIndicator.swift in Sources */,
				C809E9881BE69C3F0058D948 /* ControlEvent.swift in Sources */,
				C88BB8BE1B07E6C90064D411 /* ImageService.swift in Sources */,
				B1604CC31BE5B8BD002E1279 /* ReachabilityService.swift in Sources */,
				C809E9821BE69C310058D948 /* ControlProperty+Driver.swift in Sources */,
				C809E9811BE69C310058D948 /* ControlEvent+Driver.swift in Sources */,
				C809E9831BE69C310058D948 /* Driver+Operators+arity.swift in Sources */,
				C88BB8BF1B07E6C90064D411 /* WikipediaSearchResult.swift in Sources */,
				B18F3BBF1BD93DFF000AAC79 /* Reachability.swift in Sources */,
				C88BB8C31B07E6C90064D411 /* Example.swift in Sources */,
				C88BB8C41B07E6C90064D411 /* ViewController.swift in Sources */,
				C88BB8C71B07E6C90064D411 /* Dependencies.swift in Sources */,
				C809E9871BE69C350058D948 /* ObservableConvertibleType+Driver.swift in Sources */,
				C88BB8CA1B07E6C90064D411 /* WikipediaAPI.swift in Sources */,
				C809E9801BE69BA30058D948 /* UIImage+Extensions.swift in Sources */,
				C809E9891BE69C3F0058D948 /* ControlProperty.swift in Sources */,
				B1604CCA1BE5BC18002E1279 /* DownloadableImage.swift in Sources */,
				C809E9851BE69C350058D948 /* Driver+Subscription.swift in Sources */,
				C88BB8CC1B07E6C90064D411 /* WikipediaPage.swift in Sources */,
			);
			runOnlyForDeploymentPostprocessing = 0;
		};
/* End PBXSourcesBuildPhase section */

/* Begin XCBuildConfiguration section */
		C8297E661B6CF905000589EA /* Debug */ = {
			isa = XCBuildConfiguration;
			buildSettings = {
				INFOPLIST_FILE = "RxExample/Info-iOS.plist";
				IPHONEOS_DEPLOYMENT_TARGET = 7.0;
				LD_RUNPATH_SEARCH_PATHS = "$(inherited) @executable_path/Frameworks";
				OTHER_LDFLAGS = "-objc_loadall";
				OTHER_SWIFT_FLAGS = "$(inherited) -D RX_NO_MODULE";
				PRODUCT_BUNDLE_IDENTIFIER = "Krunoslav-Zaher.$(PRODUCT_NAME:rfc1034identifier)";
				PRODUCT_NAME = "RxExample-iOS-no-module";
				SDKROOT = iphoneos;
				SWIFT_OBJC_BRIDGING_HEADER = ../RxCocoa/RxCocoa.h;
			};
			name = Debug;
		};
		C8297E671B6CF905000589EA /* Release */ = {
			isa = XCBuildConfiguration;
			buildSettings = {
				INFOPLIST_FILE = "RxExample/Info-iOS.plist";
				IPHONEOS_DEPLOYMENT_TARGET = 7.0;
				LD_RUNPATH_SEARCH_PATHS = "$(inherited) @executable_path/Frameworks";
				OTHER_LDFLAGS = "-objc_loadall";
				OTHER_SWIFT_FLAGS = "$(inherited) -D RX_NO_MODULE";
				PRODUCT_BUNDLE_IDENTIFIER = "Krunoslav-Zaher.$(PRODUCT_NAME:rfc1034identifier)";
				PRODUCT_NAME = "RxExample-iOS-no-module";
				SDKROOT = iphoneos;
				SWIFT_OBJC_BRIDGING_HEADER = ../RxCocoa/RxCocoa.h;
			};
			name = Release;
		};
		C8297E681B6CF905000589EA /* Release-Tests */ = {
			isa = XCBuildConfiguration;
			buildSettings = {
				INFOPLIST_FILE = "RxExample/Info-iOS.plist";
				IPHONEOS_DEPLOYMENT_TARGET = 7.0;
				LD_RUNPATH_SEARCH_PATHS = "$(inherited) @executable_path/Frameworks";
				OTHER_LDFLAGS = "-objc_loadall";
				OTHER_SWIFT_FLAGS = "$(inherited) -D RX_NO_MODULE";
				PRODUCT_BUNDLE_IDENTIFIER = "Krunoslav-Zaher.$(PRODUCT_NAME:rfc1034identifier)";
				PRODUCT_NAME = "RxExample-iOS-no-module";
				SDKROOT = iphoneos;
				SWIFT_OBJC_BRIDGING_HEADER = ../RxCocoa/RxCocoa.h;
			};
			name = "Release-Tests";
		};
		C83366FD1AD0293900C668A7 /* Debug */ = {
			isa = XCBuildConfiguration;
			buildSettings = {
				ALWAYS_SEARCH_USER_PATHS = NO;
				ASSETCATALOG_COMPILER_APPICON_NAME = AppIcon;
				CLANG_CXX_LANGUAGE_STANDARD = "gnu++0x";
				CLANG_CXX_LIBRARY = "libc++";
				CLANG_ENABLE_MODULES = YES;
				CLANG_ENABLE_OBJC_ARC = YES;
				CLANG_WARN_BOOL_CONVERSION = YES;
				CLANG_WARN_CONSTANT_CONVERSION = YES;
				CLANG_WARN_DIRECT_OBJC_ISA_USAGE = YES_ERROR;
				CLANG_WARN_EMPTY_BODY = YES;
				CLANG_WARN_ENUM_CONVERSION = YES;
				CLANG_WARN_INT_CONVERSION = YES;
				CLANG_WARN_OBJC_ROOT_CLASS = YES_ERROR;
				CLANG_WARN_UNREACHABLE_CODE = YES;
				CLANG_WARN__DUPLICATE_METHOD_MATCH = YES;
				"CODE_SIGN_IDENTITY[sdk=iphoneos*]" = "iPhone Developer";
				COPY_PHASE_STRIP = NO;
				EMBEDDED_CONTENT_CONTAINS_SWIFT = YES;
				ENABLE_STRICT_OBJC_MSGSEND = YES;
				ENABLE_TESTABILITY = YES;
				GCC_C_LANGUAGE_STANDARD = gnu99;
				GCC_DYNAMIC_NO_PIC = NO;
				GCC_OPTIMIZATION_LEVEL = 0;
				GCC_PREPROCESSOR_DEFINITIONS = (
					"DEBUG=1",
					"$(inherited)",
				);
				GCC_SYMBOLS_PRIVATE_EXTERN = NO;
				GCC_WARN_64_TO_32_BIT_CONVERSION = YES;
				GCC_WARN_ABOUT_RETURN_TYPE = YES_ERROR;
				GCC_WARN_UNDECLARED_SELECTOR = YES;
				GCC_WARN_UNINITIALIZED_AUTOS = YES_AGGRESSIVE;
				GCC_WARN_UNUSED_FUNCTION = YES;
				GCC_WARN_UNUSED_VARIABLE = YES;
				INFOPLIST_FILE = RxExample/Info.plist;
				IPHONEOS_DEPLOYMENT_TARGET = 8.1;
				MTL_ENABLE_DEBUG_INFO = YES;
				ONLY_ACTIVE_ARCH = YES;
				OTHER_SWIFT_FLAGS = "-D DEBUG -D TRACE_RESOURCES";
				PRODUCT_NAME = RxExample;
				SDKROOT = "";
				SWIFT_OPTIMIZATION_LEVEL = "-Onone";
				TARGETED_DEVICE_FAMILY = "1,2";
			};
			name = Debug;
		};
		C83366FE1AD0293900C668A7 /* Release */ = {
			isa = XCBuildConfiguration;
			buildSettings = {
				ALWAYS_SEARCH_USER_PATHS = NO;
				ASSETCATALOG_COMPILER_APPICON_NAME = AppIcon;
				CLANG_CXX_LANGUAGE_STANDARD = "gnu++0x";
				CLANG_CXX_LIBRARY = "libc++";
				CLANG_ENABLE_MODULES = YES;
				CLANG_ENABLE_OBJC_ARC = YES;
				CLANG_WARN_BOOL_CONVERSION = YES;
				CLANG_WARN_CONSTANT_CONVERSION = YES;
				CLANG_WARN_DIRECT_OBJC_ISA_USAGE = YES_ERROR;
				CLANG_WARN_EMPTY_BODY = YES;
				CLANG_WARN_ENUM_CONVERSION = YES;
				CLANG_WARN_INT_CONVERSION = YES;
				CLANG_WARN_OBJC_ROOT_CLASS = YES_ERROR;
				CLANG_WARN_UNREACHABLE_CODE = YES;
				CLANG_WARN__DUPLICATE_METHOD_MATCH = YES;
				"CODE_SIGN_IDENTITY[sdk=iphoneos*]" = "iPhone Developer";
				COPY_PHASE_STRIP = NO;
				EMBEDDED_CONTENT_CONTAINS_SWIFT = YES;
				ENABLE_NS_ASSERTIONS = NO;
				ENABLE_STRICT_OBJC_MSGSEND = YES;
				GCC_C_LANGUAGE_STANDARD = gnu99;
				GCC_WARN_64_TO_32_BIT_CONVERSION = YES;
				GCC_WARN_ABOUT_RETURN_TYPE = YES_ERROR;
				GCC_WARN_UNDECLARED_SELECTOR = YES;
				GCC_WARN_UNINITIALIZED_AUTOS = YES_AGGRESSIVE;
				GCC_WARN_UNUSED_FUNCTION = YES;
				GCC_WARN_UNUSED_VARIABLE = YES;
				INFOPLIST_FILE = RxExample/Info.plist;
				IPHONEOS_DEPLOYMENT_TARGET = 8.1;
				MTL_ENABLE_DEBUG_INFO = NO;
				OTHER_SWIFT_FLAGS = "-D RELEASE";
				PRODUCT_NAME = RxExample;
				SDKROOT = "";
				TARGETED_DEVICE_FAMILY = "1,2";
				VALIDATE_PRODUCT = YES;
			};
			name = Release;
		};
		C83367001AD0293900C668A7 /* Debug */ = {
			isa = XCBuildConfiguration;
			buildSettings = {
				INFOPLIST_FILE = "RxExample/Info-iOS.plist";
				IPHONEOS_DEPLOYMENT_TARGET = 8.1;
				LD_RUNPATH_SEARCH_PATHS = "$(inherited) @executable_path/Frameworks";
				OTHER_LDFLAGS = "-objc_loadall";
				PRODUCT_BUNDLE_IDENTIFIER = "Krunoslav-Zaher.$(PRODUCT_NAME:rfc1034identifier)";
				PRODUCT_NAME = "RxExample-iOS";
				SDKROOT = iphoneos;
			};
			name = Debug;
		};
		C83367011AD0293900C668A7 /* Release */ = {
			isa = XCBuildConfiguration;
			buildSettings = {
				INFOPLIST_FILE = "RxExample/Info-iOS.plist";
				IPHONEOS_DEPLOYMENT_TARGET = 8.1;
				LD_RUNPATH_SEARCH_PATHS = "$(inherited) @executable_path/Frameworks";
				OTHER_LDFLAGS = "-objc_loadall";
				PRODUCT_BUNDLE_IDENTIFIER = "Krunoslav-Zaher.$(PRODUCT_NAME:rfc1034identifier)";
				PRODUCT_NAME = "RxExample-iOS";
				SDKROOT = iphoneos;
			};
			name = Release;
		};
		C88BB8DA1B07E6C90064D411 /* Debug */ = {
			isa = XCBuildConfiguration;
			buildSettings = {
				COMBINE_HIDPI_IMAGES = YES;
				INFOPLIST_FILE = "RxExample/Info-OSX.plist";
				LD_RUNPATH_SEARCH_PATHS = "$(inherited) @loader_path/../Frameworks @executable_path/../Frameworks";
				MACOSX_DEPLOYMENT_TARGET = 10.10;
				OTHER_LDFLAGS = "-objc_loadall";
				PRODUCT_BUNDLE_IDENTIFIER = "Krunoslav-Zaher.$(PRODUCT_NAME:rfc1034identifier)";
				SDKROOT = macosx;
			};
			name = Debug;
		};
		C88BB8DB1B07E6C90064D411 /* Release */ = {
			isa = XCBuildConfiguration;
			buildSettings = {
				COMBINE_HIDPI_IMAGES = YES;
				INFOPLIST_FILE = "RxExample/Info-OSX.plist";
				LD_RUNPATH_SEARCH_PATHS = "$(inherited) @loader_path/../Frameworks @executable_path/../Frameworks";
				MACOSX_DEPLOYMENT_TARGET = 10.10;
				OTHER_LDFLAGS = "-objc_loadall";
				PRODUCT_BUNDLE_IDENTIFIER = "Krunoslav-Zaher.$(PRODUCT_NAME:rfc1034identifier)";
				SDKROOT = macosx;
			};
			name = Release;
		};
		C8DF92ED1B0B3DFA009BCF9A /* Release-Tests */ = {
			isa = XCBuildConfiguration;
			buildSettings = {
				ALWAYS_SEARCH_USER_PATHS = NO;
				ASSETCATALOG_COMPILER_APPICON_NAME = AppIcon;
				CLANG_CXX_LANGUAGE_STANDARD = "gnu++0x";
				CLANG_CXX_LIBRARY = "libc++";
				CLANG_ENABLE_MODULES = YES;
				CLANG_ENABLE_OBJC_ARC = YES;
				CLANG_WARN_BOOL_CONVERSION = YES;
				CLANG_WARN_CONSTANT_CONVERSION = YES;
				CLANG_WARN_DIRECT_OBJC_ISA_USAGE = YES_ERROR;
				CLANG_WARN_EMPTY_BODY = YES;
				CLANG_WARN_ENUM_CONVERSION = YES;
				CLANG_WARN_INT_CONVERSION = YES;
				CLANG_WARN_OBJC_ROOT_CLASS = YES_ERROR;
				CLANG_WARN_UNREACHABLE_CODE = YES;
				CLANG_WARN__DUPLICATE_METHOD_MATCH = YES;
				"CODE_SIGN_IDENTITY[sdk=iphoneos*]" = "iPhone Developer";
				COPY_PHASE_STRIP = NO;
				EMBEDDED_CONTENT_CONTAINS_SWIFT = YES;
				ENABLE_NS_ASSERTIONS = NO;
				ENABLE_STRICT_OBJC_MSGSEND = YES;
				GCC_C_LANGUAGE_STANDARD = gnu99;
				GCC_PREPROCESSOR_DEFINITIONS = "";
				GCC_WARN_64_TO_32_BIT_CONVERSION = YES;
				GCC_WARN_ABOUT_RETURN_TYPE = YES_ERROR;
				GCC_WARN_UNDECLARED_SELECTOR = YES;
				GCC_WARN_UNINITIALIZED_AUTOS = YES_AGGRESSIVE;
				GCC_WARN_UNUSED_FUNCTION = YES;
				GCC_WARN_UNUSED_VARIABLE = YES;
				INFOPLIST_FILE = RxExample/Info.plist;
				IPHONEOS_DEPLOYMENT_TARGET = 8.1;
				MTL_ENABLE_DEBUG_INFO = NO;
				OTHER_SWIFT_FLAGS = "-D TRACE_RESOURCES";
				PRODUCT_NAME = RxExample;
				SDKROOT = "";
				TARGETED_DEVICE_FAMILY = "1,2";
				VALIDATE_PRODUCT = YES;
			};
			name = "Release-Tests";
		};
		C8DF92EE1B0B3DFA009BCF9A /* Release-Tests */ = {
			isa = XCBuildConfiguration;
			buildSettings = {
				INFOPLIST_FILE = "RxExample/Info-iOS.plist";
				IPHONEOS_DEPLOYMENT_TARGET = 8.1;
				LD_RUNPATH_SEARCH_PATHS = "$(inherited) @executable_path/Frameworks";
				OTHER_LDFLAGS = "-objc_loadall";
				PRODUCT_BUNDLE_IDENTIFIER = "Krunoslav-Zaher.$(PRODUCT_NAME:rfc1034identifier)";
				PRODUCT_NAME = "RxExample-iOS";
				SDKROOT = iphoneos;
			};
			name = "Release-Tests";
		};
		C8DF92EF1B0B3DFA009BCF9A /* Release-Tests */ = {
			isa = XCBuildConfiguration;
			buildSettings = {
				COMBINE_HIDPI_IMAGES = YES;
				INFOPLIST_FILE = "RxExample/Info-OSX.plist";
				LD_RUNPATH_SEARCH_PATHS = "$(inherited) @loader_path/../Frameworks @executable_path/../Frameworks";
				MACOSX_DEPLOYMENT_TARGET = 10.10;
				OTHER_LDFLAGS = "-objc_loadall";
				PRODUCT_BUNDLE_IDENTIFIER = "Krunoslav-Zaher.$(PRODUCT_NAME:rfc1034identifier)";
				SDKROOT = macosx;
			};
			name = "Release-Tests";
		};
/* End XCBuildConfiguration section */

/* Begin XCConfigurationList section */
		C8297E651B6CF905000589EA /* Build configuration list for PBXNativeTarget "RxExample-iOS-no-module" */ = {
			isa = XCConfigurationList;
			buildConfigurations = (
				C8297E661B6CF905000589EA /* Debug */,
				C8297E671B6CF905000589EA /* Release */,
				C8297E681B6CF905000589EA /* Release-Tests */,
			);
			defaultConfigurationIsVisible = 0;
			defaultConfigurationName = Release;
		};
		C83366D81AD0293800C668A7 /* Build configuration list for PBXProject "RxExample" */ = {
			isa = XCConfigurationList;
			buildConfigurations = (
				C83366FD1AD0293900C668A7 /* Debug */,
				C83366FE1AD0293900C668A7 /* Release */,
				C8DF92ED1B0B3DFA009BCF9A /* Release-Tests */,
			);
			defaultConfigurationIsVisible = 0;
			defaultConfigurationName = Release;
		};
		C83366FF1AD0293900C668A7 /* Build configuration list for PBXNativeTarget "RxExample-iOS" */ = {
			isa = XCConfigurationList;
			buildConfigurations = (
				C83367001AD0293900C668A7 /* Debug */,
				C83367011AD0293900C668A7 /* Release */,
				C8DF92EE1B0B3DFA009BCF9A /* Release-Tests */,
			);
			defaultConfigurationIsVisible = 0;
			defaultConfigurationName = Release;
		};
		C88BB8D91B07E6C90064D411 /* Build configuration list for PBXNativeTarget "RxExample-OSX" */ = {
			isa = XCConfigurationList;
			buildConfigurations = (
				C88BB8DA1B07E6C90064D411 /* Debug */,
				C88BB8DB1B07E6C90064D411 /* Release */,
				C8DF92EF1B0B3DFA009BCF9A /* Release-Tests */,
			);
			defaultConfigurationIsVisible = 0;
			defaultConfigurationName = Release;
		};
/* End XCConfigurationList section */
	};
	rootObject = C83366D51AD0293800C668A7 /* Project object */;
}<|MERGE_RESOLUTION|>--- conflicted
+++ resolved
@@ -1813,11 +1813,7 @@
 				C8BCD3EB1C14B02A005F1280 /* SimpleValidationViewController.swift in Sources */,
 				C89464D91BC6C2B00055219D /* RefCount.swift in Sources */,
 				C8BCD3E71C14A95E005F1280 /* NumbersViewController.swift in Sources */,
-<<<<<<< HEAD
 				C8F6A1271BEF9DA3007DF367 /* AnonymousInvocable.swift in Sources */,
-=======
-				C89465731BC6C2BC0055219D /* Deallocating.swift in Sources */,
->>>>>>> 9439b281
 				C89464A51BC6C2B00055219D /* Disposable.swift in Sources */,
 				C843A0911C1CE39900CBA4BD /* GitHubSearchRepositoriesViewController.swift in Sources */,
 				C89464F91BC6C2B00055219D /* ObserverType+Extensions.swift in Sources */,
