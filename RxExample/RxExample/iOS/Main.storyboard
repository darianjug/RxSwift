<?xml version="1.0" encoding="UTF-8" standalone="no"?>
<<<<<<< HEAD
<document type="com.apple.InterfaceBuilder3.CocoaTouch.Storyboard.XIB" version="3.0" toolsVersion="8173.3" systemVersion="14F27" targetRuntime="iOS.CocoaTouch" propertyAccessControl="none" useAutolayout="YES" initialViewController="E5v-jn-n2n">
    <dependencies>
        <plugIn identifier="com.apple.InterfaceBuilder.IBCocoaTouchPlugin" version="8142"/>
=======
<document type="com.apple.InterfaceBuilder3.CocoaTouch.Storyboard.XIB" version="3.0" toolsVersion="7706" systemVersion="14F25a" targetRuntime="iOS.CocoaTouch" propertyAccessControl="none" useAutolayout="YES" initialViewController="E5v-jn-n2n">
    <dependencies>
        <plugIn identifier="com.apple.InterfaceBuilder.IBCocoaTouchPlugin" version="7703"/>
        <capability name="Aspect ratio constraints" minToolsVersion="5.1"/>
>>>>>>> fe3b7ab3
        <capability name="Constraints to layout margins" minToolsVersion="6.0"/>
        <capability name="Constraints with non-1.0 multipliers" minToolsVersion="5.1"/>
    </dependencies>
    <scenes>
        <!--Navigation Controller-->
        <scene sceneID="eu0-Rq-LY9">
            <objects>
                <navigationController id="E5v-jn-n2n" sceneMemberID="viewController">
                    <navigationBar key="navigationBar" contentMode="scaleToFill" id="q9W-TG-AP1">
                        <rect key="frame" x="0.0" y="0.0" width="320" height="44"/>
                        <autoresizingMask key="autoresizingMask"/>
                    </navigationBar>
                    <connections>
                        <segue destination="t5K-0k-3cp" kind="relationship" relationship="rootViewController" id="RGv-9S-meA"/>
                    </connections>
                </navigationController>
                <placeholder placeholderIdentifier="IBFirstResponder" id="gzH-a2-9UK" userLabel="First Responder" sceneMemberID="firstResponder"/>
            </objects>
            <point key="canvasLocation" x="-814.39999999999998" y="75.733333333333334"/>
        </scene>
        <!--Table View Controller-->
        <scene sceneID="Mhm-lU-Uhj">
            <objects>
                <viewController id="bZo-ey-Nha" customClass="TableViewController" customModule="RxExample_iOS" customModuleProvider="target" sceneMemberID="viewController">
                    <layoutGuides>
                        <viewControllerLayoutGuide type="top" id="uYL-wL-0i2"/>
                        <viewControllerLayoutGuide type="bottom" id="LL7-L6-PAN"/>
                    </layoutGuides>
                    <view key="view" contentMode="scaleToFill" id="SVj-VH-wgI">
                        <rect key="frame" x="0.0" y="0.0" width="320" height="568"/>
                        <autoresizingMask key="autoresizingMask" widthSizable="YES" heightSizable="YES"/>
                        <subviews>
                            <tableView clipsSubviews="YES" contentMode="scaleToFill" alwaysBounceVertical="YES" dataMode="prototypes" style="plain" separatorStyle="default" rowHeight="44" sectionHeaderHeight="22" sectionFooterHeight="22" translatesAutoresizingMaskIntoConstraints="NO" id="Ykd-ED-72a">
                                <rect key="frame" x="0.0" y="0.0" width="320" height="568"/>
                                <color key="backgroundColor" white="1" alpha="1" colorSpace="calibratedWhite"/>
                                <prototypes>
                                    <tableViewCell contentMode="scaleToFill" selectionStyle="default" indentationWidth="10" reuseIdentifier="Cell" id="Pbx-dk-7Jc">
                                        <rect key="frame" x="0.0" y="86" width="320" height="44"/>
                                        <autoresizingMask key="autoresizingMask"/>
                                        <tableViewCellContentView key="contentView" opaque="NO" clipsSubviews="YES" multipleTouchEnabled="YES" contentMode="center" tableViewCell="Pbx-dk-7Jc" id="gCd-uh-Y2z">
                                            <rect key="frame" x="0.0" y="0.0" width="320" height="43.5"/>
                                            <autoresizingMask key="autoresizingMask"/>
                                        </tableViewCellContentView>
                                        <accessibility key="accessibilityConfiguration">
                                            <bool key="isElement" value="YES"/>
                                        </accessibility>
                                    </tableViewCell>
                                </prototypes>
                            </tableView>
                        </subviews>
                        <color key="backgroundColor" white="1" alpha="1" colorSpace="calibratedWhite"/>
                        <constraints>
                            <constraint firstItem="Ykd-ED-72a" firstAttribute="bottom" secondItem="LL7-L6-PAN" secondAttribute="top" id="1l8-Du-X1S"/>
                            <constraint firstAttribute="trailing" secondItem="Ykd-ED-72a" secondAttribute="trailing" id="2jg-pR-iuD"/>
                            <constraint firstItem="Ykd-ED-72a" firstAttribute="top" secondItem="SVj-VH-wgI" secondAttribute="top" id="Q5a-et-oZ4"/>
                            <constraint firstItem="Ykd-ED-72a" firstAttribute="leading" secondItem="SVj-VH-wgI" secondAttribute="leading" id="oly-BI-P6E"/>
                        </constraints>
                    </view>
                    <navigationItem key="navigationItem" id="2Vl-fK-l12"/>
                    <connections>
                        <outlet property="tableView" destination="Ykd-ED-72a" id="Ro3-pa-MeU"/>
                    </connections>
                </viewController>
                <placeholder placeholderIdentifier="IBFirstResponder" id="yYr-Cu-KXe" userLabel="First Responder" sceneMemberID="firstResponder"/>
            </objects>
            <point key="canvasLocation" x="151" y="-370"/>
        </scene>
        <!--Detail View Controller-->
        <scene sceneID="n26-Ac-tgu">
            <objects>
                <viewController storyboardIdentifier="DetailViewController" id="ack-C5-IwI" customClass="DetailViewController" customModule="RxExample_iOS" customModuleProvider="target" sceneMemberID="viewController">
                    <layoutGuides>
                        <viewControllerLayoutGuide type="top" id="ByU-ts-Mke"/>
                        <viewControllerLayoutGuide type="bottom" id="zIc-eF-yeA"/>
                    </layoutGuides>
                    <view key="view" contentMode="scaleToFill" id="kAJ-gM-Vtu">
                        <rect key="frame" x="0.0" y="0.0" width="320" height="568"/>
                        <autoresizingMask key="autoresizingMask" widthSizable="YES" heightSizable="YES"/>
                        <subviews>
                            <navigationBar contentMode="scaleToFill" fixedFrame="YES" translatesAutoresizingMaskIntoConstraints="NO" id="Y1h-fB-zRW">
                                <rect key="frame" x="0.0" y="20" width="320" height="44"/>
                                <items>
                                    <navigationItem title="Title" id="faL-EG-6Yt">
                                        <barButtonItem key="leftBarButtonItem" title="Item" id="fH7-2j-F6O"/>
                                        <barButtonItem key="rightBarButtonItem" title="Item" id="avr-7v-Sux"/>
                                    </navigationItem>
                                </items>
                            </navigationBar>
                            <imageView userInteractionEnabled="NO" contentMode="scaleToFill" horizontalHuggingPriority="251" verticalHuggingPriority="251" translatesAutoresizingMaskIntoConstraints="NO" id="Uc7-n1-BEP">
                                <rect key="frame" x="85" y="83" width="150" height="150"/>
                                <constraints>
                                    <constraint firstAttribute="width" constant="150" id="LNi-WE-BS9"/>
                                    <constraint firstAttribute="height" constant="150" id="yXC-P2-i78"/>
                                </constraints>
                            </imageView>
                            <label opaque="NO" userInteractionEnabled="NO" contentMode="left" horizontalHuggingPriority="251" verticalHuggingPriority="251" text="" textAlignment="center" lineBreakMode="tailTruncation" baselineAdjustment="alignBaselines" adjustsFontSizeToFit="NO" translatesAutoresizingMaskIntoConstraints="NO" id="2uf-pc-92N">
                                <rect key="frame" x="16" y="241" width="288" height="30"/>
                                <constraints>
                                    <constraint firstAttribute="height" constant="30" id="WnY-ib-sQj"/>
                                </constraints>
                                <fontDescription key="fontDescription" type="system" pointSize="17"/>
                                <color key="textColor" red="0.0" green="0.0" blue="0.0" alpha="1" colorSpace="calibratedRGB"/>
                                <nil key="highlightedColor"/>
                            </label>
                        </subviews>
                        <color key="backgroundColor" white="0.66666666666666663" alpha="1" colorSpace="calibratedWhite"/>
                        <constraints>
                            <constraint firstItem="2uf-pc-92N" firstAttribute="top" secondItem="Uc7-n1-BEP" secondAttribute="bottom" constant="8" id="YNw-Lv-1CV"/>
                            <constraint firstItem="2uf-pc-92N" firstAttribute="leading" secondItem="kAJ-gM-Vtu" secondAttribute="leadingMargin" id="Z87-Bc-cf5"/>
                            <constraint firstAttribute="centerX" secondItem="Uc7-n1-BEP" secondAttribute="centerX" id="nzq-o3-uJZ"/>
                            <constraint firstItem="Uc7-n1-BEP" firstAttribute="top" secondItem="ByU-ts-Mke" secondAttribute="bottom" constant="19" id="rsQ-XO-1Vg"/>
                            <constraint firstItem="2uf-pc-92N" firstAttribute="trailing" secondItem="kAJ-gM-Vtu" secondAttribute="trailingMargin" id="sGW-YR-l3N"/>
                        </constraints>
                    </view>
                    <simulatedNavigationBarMetrics key="simulatedTopBarMetrics" prompted="NO"/>
                    <connections>
                        <outlet property="imageView" destination="Uc7-n1-BEP" id="tYW-fb-6TC"/>
                        <outlet property="label" destination="2uf-pc-92N" id="m7d-d5-mZY"/>
                    </connections>
                </viewController>
                <placeholder placeholderIdentifier="IBFirstResponder" id="NGu-t4-MLa" userLabel="First Responder" sceneMemberID="firstResponder"/>
            </objects>
            <point key="canvasLocation" x="595" y="-370"/>
        </scene>
        <!--GitHub Signup-->
        <scene sceneID="N2N-1B-sZ4">
            <objects>
                <viewController id="dHR-mS-HCG" customClass="GitHubSignupViewController" customModule="RxExample_iOS" customModuleProvider="target" sceneMemberID="viewController">
                    <layoutGuides>
                        <viewControllerLayoutGuide type="top" id="08L-bJ-kbo"/>
                        <viewControllerLayoutGuide type="bottom" id="iau-x6-9gd"/>
                    </layoutGuides>
                    <view key="view" contentMode="scaleToFill" id="LK1-fd-xyr">
                        <rect key="frame" x="0.0" y="0.0" width="320" height="568"/>
                        <autoresizingMask key="autoresizingMask" widthSizable="YES" heightSizable="YES"/>
                        <subviews>
                            <textField opaque="NO" clipsSubviews="YES" contentMode="scaleToFill" contentHorizontalAlignment="left" contentVerticalAlignment="center" borderStyle="roundedRect" placeholder="Username" minimumFontSize="17" translatesAutoresizingMaskIntoConstraints="NO" id="5st-ss-RHs">
                                <rect key="frame" x="24" y="90" width="272" height="30"/>
                                <fontDescription key="fontDescription" type="system" pointSize="14"/>
                                <textInputTraits key="textInputTraits"/>
                            </textField>
                            <textField opaque="NO" clipsSubviews="YES" contentMode="scaleToFill" contentHorizontalAlignment="left" contentVerticalAlignment="center" borderStyle="roundedRect" placeholder="Password" minimumFontSize="17" translatesAutoresizingMaskIntoConstraints="NO" id="kSi-Uf-OwR">
                                <rect key="frame" x="24" y="150" width="272" height="30"/>
                                <fontDescription key="fontDescription" type="system" pointSize="14"/>
                                <textInputTraits key="textInputTraits" secureTextEntry="YES"/>
                            </textField>
                            <label opaque="NO" userInteractionEnabled="NO" contentMode="left" horizontalHuggingPriority="251" verticalHuggingPriority="251" text="username validation" lineBreakMode="tailTruncation" baselineAdjustment="alignBaselines" adjustsFontSizeToFit="NO" translatesAutoresizingMaskIntoConstraints="NO" id="Dba-AF-T8S">
                                <rect key="frame" x="24" y="125" width="272" height="17"/>
                                <fontDescription key="fontDescription" type="system" pointSize="14"/>
                                <color key="textColor" red="1" green="0.0" blue="0.090283701899999999" alpha="1" colorSpace="calibratedRGB"/>
                                <nil key="highlightedColor"/>
                            </label>
                            <textField opaque="NO" clipsSubviews="YES" contentMode="scaleToFill" contentHorizontalAlignment="left" contentVerticalAlignment="center" borderStyle="roundedRect" placeholder="Password Repeat" minimumFontSize="17" translatesAutoresizingMaskIntoConstraints="NO" id="C3W-qo-PSG">
                                <rect key="frame" x="24" y="210" width="272" height="30"/>
                                <fontDescription key="fontDescription" type="system" pointSize="14"/>
                                <textInputTraits key="textInputTraits" secureTextEntry="YES"/>
                            </textField>
                            <label opaque="NO" userInteractionEnabled="NO" contentMode="left" horizontalHuggingPriority="251" verticalHuggingPriority="251" text="repeated password validation" lineBreakMode="tailTruncation" baselineAdjustment="alignBaselines" adjustsFontSizeToFit="NO" translatesAutoresizingMaskIntoConstraints="NO" id="HDF-SC-Wnw">
                                <rect key="frame" x="24" y="245" width="272" height="17"/>
                                <fontDescription key="fontDescription" type="system" pointSize="14"/>
                                <color key="textColor" red="1" green="0.0" blue="0.090283701899999999" alpha="1" colorSpace="calibratedRGB"/>
                                <nil key="highlightedColor"/>
                            </label>
                            <button opaque="NO" contentMode="scaleToFill" contentHorizontalAlignment="center" contentVerticalAlignment="center" buttonType="roundedRect" lineBreakMode="middleTruncation" translatesAutoresizingMaskIntoConstraints="NO" id="kN3-eg-qK4">
                                <rect key="frame" x="24" y="296" width="272" height="44"/>
                                <color key="backgroundColor" red="0.54117647058823526" green="0.8666666666666667" blue="0.42745098039215684" alpha="1" colorSpace="custom" customColorSpace="sRGB"/>
                                <constraints>
                                    <constraint firstAttribute="height" constant="44" id="cOT-Hh-KzW"/>
                                </constraints>
                                <state key="normal" title="Sign up">
                                    <color key="titleColor" white="1" alpha="1" colorSpace="calibratedWhite"/>
                                    <color key="titleShadowColor" white="0.5" alpha="1" colorSpace="calibratedWhite"/>
                                </state>
                            </button>
                            <label opaque="NO" userInteractionEnabled="NO" contentMode="left" horizontalHuggingPriority="251" verticalHuggingPriority="251" text="password validation" lineBreakMode="tailTruncation" baselineAdjustment="alignBaselines" adjustsFontSizeToFit="NO" translatesAutoresizingMaskIntoConstraints="NO" id="w7z-xW-FLz">
                                <rect key="frame" x="24" y="185" width="272" height="17"/>
                                <fontDescription key="fontDescription" type="system" pointSize="14"/>
                                <color key="textColor" red="1" green="0.0" blue="0.090283701899999999" alpha="1" colorSpace="calibratedRGB"/>
                                <nil key="highlightedColor"/>
                            </label>
                            <activityIndicatorView hidden="YES" opaque="NO" contentMode="scaleToFill" horizontalHuggingPriority="750" verticalHuggingPriority="750" animating="YES" style="gray" translatesAutoresizingMaskIntoConstraints="NO" id="Jyp-VX-hwt">
                                <rect key="frame" x="36" y="308" width="20" height="20"/>
                            </activityIndicatorView>
                        </subviews>
                        <color key="backgroundColor" white="1" alpha="1" colorSpace="calibratedWhite"/>
                        <constraints>
                            <constraint firstItem="Dba-AF-T8S" firstAttribute="leading" secondItem="LK1-fd-xyr" secondAttribute="leadingMargin" priority="799" constant="8" id="4fX-Wf-pj1"/>
                            <constraint firstItem="Jyp-VX-hwt" firstAttribute="centerY" secondItem="kN3-eg-qK4" secondAttribute="centerY" id="5Et-Ob-NYn"/>
                            <constraint firstAttribute="trailingMargin" secondItem="Dba-AF-T8S" secondAttribute="trailing" priority="800" constant="8" id="7Bk-Xd-8BN"/>
                            <constraint firstItem="5st-ss-RHs" firstAttribute="leading" secondItem="LK1-fd-xyr" secondAttribute="leadingMargin" constant="8" id="7Yd-lC-BYI"/>
                            <constraint firstItem="kN3-eg-qK4" firstAttribute="leading" secondItem="LK1-fd-xyr" secondAttribute="leadingMargin" constant="8" id="8cu-85-C8w"/>
                            <constraint firstAttribute="trailingMargin" secondItem="w7z-xW-FLz" secondAttribute="trailing" constant="8" id="EdC-Vl-nVN"/>
                            <constraint firstAttribute="trailingMargin" secondItem="kN3-eg-qK4" secondAttribute="trailing" constant="8" id="FiA-dw-sgS"/>
                            <constraint firstItem="kN3-eg-qK4" firstAttribute="top" secondItem="HDF-SC-Wnw" secondAttribute="bottom" constant="34" id="N3Y-YB-RtP"/>
                            <constraint firstItem="Dba-AF-T8S" firstAttribute="top" secondItem="5st-ss-RHs" secondAttribute="bottom" constant="5" id="NC4-dT-ZfZ"/>
                            <constraint firstAttribute="trailingMargin" secondItem="C3W-qo-PSG" secondAttribute="trailing" constant="8" id="Nv6-4K-aAA"/>
                            <constraint firstItem="kSi-Uf-OwR" firstAttribute="leading" secondItem="LK1-fd-xyr" secondAttribute="leadingMargin" constant="8" id="OUc-lF-y5O"/>
                            <constraint firstItem="HDF-SC-Wnw" firstAttribute="top" secondItem="C3W-qo-PSG" secondAttribute="bottom" constant="5" id="SMX-OX-eFh"/>
                            <constraint firstAttribute="trailingMargin" secondItem="HDF-SC-Wnw" secondAttribute="trailing" constant="8" id="Tad-kG-NWs"/>
                            <constraint firstItem="C3W-qo-PSG" firstAttribute="top" secondItem="w7z-xW-FLz" secondAttribute="bottom" constant="8" id="Thx-bk-mye"/>
                            <constraint firstItem="C3W-qo-PSG" firstAttribute="leading" secondItem="LK1-fd-xyr" secondAttribute="leadingMargin" constant="8" id="Tzp-bS-BWd"/>
                            <constraint firstAttribute="trailingMargin" secondItem="5st-ss-RHs" secondAttribute="trailing" constant="8" id="h8u-z4-6we"/>
                            <constraint firstAttribute="trailingMargin" secondItem="kSi-Uf-OwR" secondAttribute="trailing" constant="8" id="iul-WB-Btu"/>
                            <constraint firstItem="5st-ss-RHs" firstAttribute="top" secondItem="08L-bJ-kbo" secondAttribute="bottom" constant="26" id="jD0-Cq-IL2"/>
                            <constraint firstItem="w7z-xW-FLz" firstAttribute="top" secondItem="kSi-Uf-OwR" secondAttribute="bottom" constant="5" id="jGs-a6-6K2"/>
                            <constraint firstItem="kN3-eg-qK4" firstAttribute="leading" secondItem="Jyp-VX-hwt" secondAttribute="trailing" constant="-32" id="sOF-tn-ZW8"/>
                            <constraint firstItem="kSi-Uf-OwR" firstAttribute="top" secondItem="Dba-AF-T8S" secondAttribute="bottom" constant="8" id="uJn-uy-D8v"/>
                            <constraint firstItem="HDF-SC-Wnw" firstAttribute="leading" secondItem="LK1-fd-xyr" secondAttribute="leadingMargin" constant="8" id="wPj-3r-TiZ"/>
                            <constraint firstItem="w7z-xW-FLz" firstAttribute="leading" secondItem="LK1-fd-xyr" secondAttribute="leadingMargin" constant="8" id="x9q-Na-AIo"/>
                        </constraints>
                    </view>
                    <navigationItem key="navigationItem" title="GitHub Signup" id="Cwl-YW-IkD"/>
                    <connections>
                        <outlet property="passwordOutlet" destination="kSi-Uf-OwR" id="BRJ-lz-1KJ"/>
                        <outlet property="passwordValidationOutlet" destination="w7z-xW-FLz" id="d1I-Ja-dse"/>
                        <outlet property="repeatedPasswordOutlet" destination="C3W-qo-PSG" id="dd6-Nl-cGJ"/>
                        <outlet property="repeatedPasswordValidationOutlet" destination="HDF-SC-Wnw" id="vBg-dz-A5O"/>
                        <outlet property="signingUpOulet" destination="Jyp-VX-hwt" id="BxM-xY-Ftc"/>
                        <outlet property="signupOutlet" destination="kN3-eg-qK4" id="kps-bx-jNo"/>
                        <outlet property="usernameOutlet" destination="5st-ss-RHs" id="UAl-Oj-FOi"/>
                        <outlet property="usernameValidationOutlet" destination="Dba-AF-T8S" id="OWD-bu-szJ"/>
                    </connections>
                </viewController>
                <placeholder placeholderIdentifier="IBFirstResponder" id="3y6-mR-ROv" userLabel="First Responder" sceneMemberID="firstResponder"/>
            </objects>
            <point key="canvasLocation" x="151" y="-1035"/>
        </scene>
        <!--Partial Updates View Controller-->
        <scene sceneID="7Pq-0W-ati">
            <objects>
                <viewController id="HRf-Xk-9iT" customClass="PartialUpdatesViewController" customModule="RxExample_iOS" customModuleProvider="target" sceneMemberID="viewController">
                    <layoutGuides>
                        <viewControllerLayoutGuide type="top" id="rR0-FR-HFT"/>
                        <viewControllerLayoutGuide type="bottom" id="t4S-nP-d6Z"/>
                    </layoutGuides>
                    <view key="view" contentMode="scaleToFill" id="Q1a-BU-VHX">
                        <rect key="frame" x="0.0" y="0.0" width="320" height="568"/>
                        <autoresizingMask key="autoresizingMask" widthSizable="YES" heightSizable="YES"/>
                        <subviews>
                            <tableView clipsSubviews="YES" contentMode="scaleToFill" alwaysBounceVertical="YES" dataMode="prototypes" style="plain" separatorStyle="default" rowHeight="44" sectionHeaderHeight="22" sectionFooterHeight="22" translatesAutoresizingMaskIntoConstraints="NO" id="hUq-CB-rKx" userLabel="partial">
                                <rect key="frame" x="0.0" y="0.0" width="107" height="568"/>
                                <color key="backgroundColor" white="1" alpha="1" colorSpace="calibratedWhite"/>
                            </tableView>
                            <tableView clipsSubviews="YES" contentMode="scaleToFill" misplaced="YES" alwaysBounceVertical="YES" dataMode="prototypes" style="plain" separatorStyle="default" rowHeight="44" sectionHeaderHeight="22" sectionFooterHeight="22" translatesAutoresizingMaskIntoConstraints="NO" id="6z9-hh-u3N" userLabel="fullreload">
                                <rect key="frame" x="106" y="64" width="107" height="504"/>
                                <color key="backgroundColor" white="1" alpha="1" colorSpace="calibratedWhite"/>
                            </tableView>
                            <collectionView clipsSubviews="YES" multipleTouchEnabled="YES" contentMode="scaleToFill" misplaced="YES" dataMode="prototypes" translatesAutoresizingMaskIntoConstraints="NO" id="hob-nw-Jrs">
                                <rect key="frame" x="213" y="64" width="108" height="504"/>
                                <color key="backgroundColor" red="1" green="1" blue="1" alpha="1" colorSpace="calibratedRGB"/>
                                <collectionViewFlowLayout key="collectionViewLayout" minimumLineSpacing="10" minimumInteritemSpacing="10" id="m51-be-PcL">
                                    <size key="itemSize" width="55" height="35"/>
                                    <size key="headerReferenceSize" width="50" height="25"/>
                                    <size key="footerReferenceSize" width="0.0" height="0.0"/>
                                    <inset key="sectionInset" minX="0.0" minY="0.0" maxX="0.0" maxY="0.0"/>
                                </collectionViewFlowLayout>
                                <cells>
                                    <collectionViewCell opaque="NO" clipsSubviews="YES" multipleTouchEnabled="YES" contentMode="center" reuseIdentifier="Cell" id="aNq-h7-r3z" customClass="NumberCell" customModule="RxExample_iOS" customModuleProvider="target">
<<<<<<< HEAD
                                        <rect key="frame" x="26.5" y="25" width="55" height="35"/>
=======
                                        <rect key="frame" x="0.0" y="0.0" width="50" height="50"/>
>>>>>>> fe3b7ab3
                                        <autoresizingMask key="autoresizingMask"/>
                                        <view key="contentView" opaque="NO" clipsSubviews="YES" multipleTouchEnabled="YES" contentMode="center">
                                            <rect key="frame" x="0.0" y="0.0" width="55" height="35"/>
                                            <autoresizingMask key="autoresizingMask"/>
                                            <subviews>
                                                <label opaque="NO" userInteractionEnabled="NO" contentMode="left" horizontalHuggingPriority="251" verticalHuggingPriority="251" text="Label" lineBreakMode="tailTruncation" baselineAdjustment="alignBaselines" adjustsFontSizeToFit="NO" translatesAutoresizingMaskIntoConstraints="NO" id="vIm-V4-xJI">
                                                    <rect key="frame" x="7" y="8" width="42" height="21"/>
                                                    <fontDescription key="fontDescription" type="system" pointSize="17"/>
                                                    <color key="textColor" red="0.0" green="0.0" blue="0.0" alpha="1" colorSpace="calibratedRGB"/>
                                                    <nil key="highlightedColor"/>
                                                </label>
                                            </subviews>
                                            <color key="backgroundColor" white="0.0" alpha="0.0" colorSpace="calibratedWhite"/>
                                        </view>
                                        <constraints>
                                            <constraint firstAttribute="centerY" secondItem="vIm-V4-xJI" secondAttribute="centerY" id="YGd-7r-pFG"/>
                                            <constraint firstAttribute="centerX" secondItem="vIm-V4-xJI" secondAttribute="centerX" id="xYP-q1-t0x"/>
                                        </constraints>
                                        <connections>
                                            <outlet property="value" destination="vIm-V4-xJI" id="tvT-Yw-4jy"/>
                                        </connections>
                                    </collectionViewCell>
                                </cells>
                                <collectionReusableView key="sectionHeaderView" opaque="NO" clipsSubviews="YES" multipleTouchEnabled="YES" contentMode="center" reuseIdentifier="Section" id="myv-cg-TS9" customClass="NumberSectionView" customModule="RxExample_iOS" customModuleProvider="target">
                                    <rect key="frame" x="0.0" y="0.0" width="108" height="25"/>
                                    <autoresizingMask key="autoresizingMask"/>
                                    <subviews>
                                        <label opaque="NO" userInteractionEnabled="NO" contentMode="left" horizontalHuggingPriority="251" verticalHuggingPriority="251" text="Label" lineBreakMode="tailTruncation" baselineAdjustment="alignBaselines" adjustsFontSizeToFit="NO" translatesAutoresizingMaskIntoConstraints="NO" id="Dob-Ct-qBk">
                                            <rect key="frame" x="33" y="3" width="42" height="21"/>
                                            <fontDescription key="fontDescription" type="system" pointSize="17"/>
                                            <color key="textColor" red="0.98431372549999996" green="0.98431372549999996" blue="0.94901960780000005" alpha="1" colorSpace="calibratedRGB"/>
                                            <nil key="highlightedColor"/>
                                        </label>
                                    </subviews>
                                    <color key="backgroundColor" white="0.66666666666666663" alpha="1" colorSpace="calibratedWhite"/>
                                    <color key="tintColor" white="1" alpha="1" colorSpace="calibratedWhite"/>
                                    <constraints>
                                        <constraint firstAttribute="centerY" secondItem="Dob-Ct-qBk" secondAttribute="centerY" id="3Hw-f1-oiE"/>
                                        <constraint firstAttribute="centerX" secondItem="Dob-Ct-qBk" secondAttribute="centerX" id="QpP-Og-cie"/>
                                    </constraints>
                                    <connections>
                                        <outlet property="value" destination="Dob-Ct-qBk" id="rza-4K-3kY"/>
                                    </connections>
                                </collectionReusableView>
                            </collectionView>
                        </subviews>
                        <color key="backgroundColor" white="1" alpha="1" colorSpace="calibratedWhite"/>
                        <constraints>
                            <constraint firstItem="t4S-nP-d6Z" firstAttribute="top" secondItem="6z9-hh-u3N" secondAttribute="bottom" id="1ND-bT-lhz"/>
                            <constraint firstItem="t4S-nP-d6Z" firstAttribute="top" secondItem="hob-nw-Jrs" secondAttribute="bottom" id="4xo-Zu-Zc6"/>
                            <constraint firstAttribute="width" secondItem="6z9-hh-u3N" secondAttribute="width" multiplier="3:1" id="7uY-6Y-Ysj"/>
                            <constraint firstItem="hob-nw-Jrs" firstAttribute="leading" secondItem="6z9-hh-u3N" secondAttribute="trailing" id="Au7-K7-3Eh"/>
                            <constraint firstItem="hUq-CB-rKx" firstAttribute="width" secondItem="Q1a-BU-VHX" secondAttribute="width" multiplier="1:3" id="NzB-dU-JxT"/>
                            <constraint firstItem="hUq-CB-rKx" firstAttribute="leading" secondItem="Q1a-BU-VHX" secondAttribute="leading" id="P2V-Og-auw"/>
                            <constraint firstItem="6z9-hh-u3N" firstAttribute="top" secondItem="rR0-FR-HFT" secondAttribute="bottom" id="SvY-f7-lg0"/>
                            <constraint firstItem="t4S-nP-d6Z" firstAttribute="top" secondItem="hUq-CB-rKx" secondAttribute="bottom" id="Y18-RM-6WM"/>
                            <constraint firstItem="hUq-CB-rKx" firstAttribute="top" secondItem="Q1a-BU-VHX" secondAttribute="topMargin" id="egs-zL-uq3"/>
                            <constraint firstItem="hob-nw-Jrs" firstAttribute="top" secondItem="rR0-FR-HFT" secondAttribute="bottom" id="mhG-uk-0Mw"/>
                            <constraint firstItem="6z9-hh-u3N" firstAttribute="leading" secondItem="hUq-CB-rKx" secondAttribute="trailing" id="mvK-ZN-p0d"/>
                            <constraint firstAttribute="trailing" secondItem="hob-nw-Jrs" secondAttribute="trailing" id="zCf-tB-0ls"/>
                        </constraints>
                    </view>
                    <navigationItem key="navigationItem" id="atr-kQ-uig">
                        <barButtonItem key="rightBarButtonItem" title="Randomize" id="RZR-kL-iad">
                            <connections>
                                <action selector="randomize" destination="HRf-Xk-9iT" id="f3p-BY-UTg"/>
                            </connections>
                        </barButtonItem>
                    </navigationItem>
                    <connections>
                        <outlet property="partialUpdatesCollectionViewOutlet" destination="hob-nw-Jrs" id="hnV-ZZ-8yp"/>
                        <outlet property="partialUpdatesTableViewOutlet" destination="hUq-CB-rKx" id="eqg-1H-Jgp"/>
                        <outlet property="reloadTableViewOutlet" destination="6z9-hh-u3N" id="tzH-oy-3T1"/>
                    </connections>
                </viewController>
                <placeholder placeholderIdentifier="IBFirstResponder" id="iOF-ih-lLu" userLabel="First Responder" sceneMemberID="firstResponder"/>
            </objects>
            <point key="canvasLocation" x="151" y="2344"/>
        </scene>
        <!--Rx Examples-->
        <scene sceneID="TnT-xx-y5Q">
            <objects>
                <tableViewController id="t5K-0k-3cp" customClass="RootViewController" customModule="RxExample_iOS" customModuleProvider="target" sceneMemberID="viewController">
                    <tableView key="view" clipsSubviews="YES" contentMode="scaleToFill" alwaysBounceVertical="YES" dataMode="static" style="grouped" separatorStyle="default" rowHeight="44" sectionHeaderHeight="10" sectionFooterHeight="10" id="UYP-Va-Aja">
                        <rect key="frame" x="0.0" y="0.0" width="320" height="568"/>
                        <autoresizingMask key="autoresizingMask" widthSizable="YES" heightSizable="YES"/>
                        <color key="backgroundColor" red="0.93725490196078431" green="0.93725490196078431" blue="0.95686274509803926" alpha="1" colorSpace="calibratedRGB"/>
                        <sections>
                            <tableViewSection headerTitle="iPhone Examples" footerTitle="Showcase examples for Rx. You can easily test for proper resource cleanup during popping of the navigation stack" id="QC3-bK-dI7">
                                <cells>
                                    <tableViewCell contentMode="scaleToFill" selectionStyle="default" accessoryType="disclosureIndicator" indentationWidth="10" textLabel="LN4-l3-ara" detailTextLabel="BaB-5r-hmY" style="IBUITableViewCellStyleSubtitle" id="Hab-23-dUs">
                                        <rect key="frame" x="0.0" y="113.5" width="320" height="44"/>
                                        <autoresizingMask key="autoresizingMask"/>
                                        <tableViewCellContentView key="contentView" opaque="NO" clipsSubviews="YES" multipleTouchEnabled="YES" contentMode="center" tableViewCell="Hab-23-dUs" id="5ox-J8-FhR">
                                            <rect key="frame" x="0.0" y="0.0" width="287" height="43.5"/>
                                            <autoresizingMask key="autoresizingMask"/>
                                            <subviews>
                                                <label opaque="NO" multipleTouchEnabled="YES" contentMode="left" text="GitHub Signup" lineBreakMode="tailTruncation" baselineAdjustment="alignBaselines" adjustsFontSizeToFit="NO" id="LN4-l3-ara">
                                                    <rect key="frame" x="15" y="6" width="106" height="19.5"/>
                                                    <autoresizingMask key="autoresizingMask" flexibleMaxX="YES" flexibleMaxY="YES"/>
                                                    <fontDescription key="fontDescription" type="system" pointSize="16"/>
                                                    <color key="textColor" red="0.0" green="0.0" blue="0.0" alpha="1" colorSpace="calibratedRGB"/>
                                                    <nil key="highlightedColor"/>
                                                </label>
                                                <label opaque="NO" multipleTouchEnabled="YES" contentMode="left" text="View Controller Example" lineBreakMode="tailTruncation" baselineAdjustment="alignBaselines" adjustsFontSizeToFit="NO" id="BaB-5r-hmY">
                                                    <rect key="frame" x="15" y="25.5" width="128" height="13.5"/>
                                                    <autoresizingMask key="autoresizingMask" flexibleMaxX="YES" flexibleMaxY="YES"/>
                                                    <fontDescription key="fontDescription" type="system" pointSize="11"/>
                                                    <color key="textColor" red="0.0" green="0.0" blue="0.0" alpha="1" colorSpace="calibratedRGB"/>
                                                    <nil key="highlightedColor"/>
                                                </label>
                                            </subviews>
                                        </tableViewCellContentView>
                                        <connections>
                                            <segue destination="dHR-mS-HCG" kind="push" id="rAe-JJ-Q7U"/>
                                        </connections>
                                    </tableViewCell>
<<<<<<< HEAD
                                    <tableViewCell contentMode="scaleToFill" selectionStyle="default" accessoryType="disclosureIndicator" indentationWidth="10" textLabel="pxT-4B-gDc" detailTextLabel="xZJ-Xt-MqD" style="IBUITableViewCellStyleSubtitle" id="yAf-eB-mRo">
                                        <rect key="frame" x="0.0" y="157.5" width="320" height="44"/>
                                        <autoresizingMask key="autoresizingMask"/>
                                        <tableViewCellContentView key="contentView" opaque="NO" clipsSubviews="YES" multipleTouchEnabled="YES" contentMode="center" tableViewCell="yAf-eB-mRo" id="M3Y-AJ-f8i">
                                            <rect key="frame" x="0.0" y="0.0" width="287" height="43.5"/>
                                            <autoresizingMask key="autoresizingMask"/>
                                            <subviews>
                                                <label opaque="NO" multipleTouchEnabled="YES" contentMode="left" text="Search Wikipedia" lineBreakMode="tailTruncation" baselineAdjustment="alignBaselines" adjustsFontSizeToFit="NO" id="pxT-4B-gDc">
                                                    <rect key="frame" x="15" y="6" width="126" height="19.5"/>
=======
                                    <tableViewCell contentMode="scaleToFill" selectionStyle="default" accessoryType="disclosureIndicator" indentationWidth="10" textLabel="x4u-zK-muO" detailTextLabel="nuf-1K-ITV" style="IBUITableViewCellStyleSubtitle" id="HTx-Ei-Vlj">
                                        <autoresizingMask key="autoresizingMask"/>
                                        <tableViewCellContentView key="contentView" opaque="NO" clipsSubviews="YES" multipleTouchEnabled="YES" contentMode="center" tableViewCell="HTx-Ei-Vlj" id="kc9-g3-Zfl">
                                            <autoresizingMask key="autoresizingMask"/>
                                            <subviews>
                                                <label opaque="NO" multipleTouchEnabled="YES" contentMode="left" text="Master Detail &amp; reactive DataSource" lineBreakMode="tailTruncation" baselineAdjustment="alignBaselines" adjustsFontSizeToFit="NO" id="x4u-zK-muO">
>>>>>>> fe3b7ab3
                                                    <autoresizingMask key="autoresizingMask" flexibleMaxX="YES" flexibleMaxY="YES"/>
                                                    <fontDescription key="fontDescription" type="system" pointSize="16"/>
                                                    <color key="textColor" red="0.0" green="0.0" blue="0.0" alpha="1" colorSpace="calibratedRGB"/>
                                                    <nil key="highlightedColor"/>
                                                </label>
<<<<<<< HEAD
                                                <label opaque="NO" multipleTouchEnabled="YES" contentMode="left" text="MVVM Example" lineBreakMode="tailTruncation" baselineAdjustment="alignBaselines" adjustsFontSizeToFit="NO" id="xZJ-Xt-MqD">
                                                    <rect key="frame" x="15" y="25.5" width="82" height="13.5"/>
=======
                                                <label opaque="NO" multipleTouchEnabled="YES" contentMode="left" text="Table View Master Detail Example" lineBreakMode="tailTruncation" baselineAdjustment="alignBaselines" adjustsFontSizeToFit="NO" id="nuf-1K-ITV">
>>>>>>> fe3b7ab3
                                                    <autoresizingMask key="autoresizingMask" flexibleMaxX="YES" flexibleMaxY="YES"/>
                                                    <fontDescription key="fontDescription" type="system" pointSize="11"/>
                                                    <color key="textColor" red="0.0" green="0.0" blue="0.0" alpha="1" colorSpace="calibratedRGB"/>
                                                    <nil key="highlightedColor"/>
                                                </label>
                                            </subviews>
                                        </tableViewCellContentView>
                                        <connections>
                                            <segue destination="bZo-ey-Nha" kind="push" id="S82-xv-fWe"/>
                                        </connections>
                                    </tableViewCell>
<<<<<<< HEAD
                                    <tableViewCell contentMode="scaleToFill" selectionStyle="none" accessoryType="disclosureIndicator" indentationWidth="10" textLabel="x4u-zK-muO" detailTextLabel="nuf-1K-ITV" style="IBUITableViewCellStyleSubtitle" id="HTx-Ei-Vlj">
                                        <rect key="frame" x="0.0" y="201.5" width="320" height="44"/>
                                        <autoresizingMask key="autoresizingMask"/>
                                        <tableViewCellContentView key="contentView" opaque="NO" clipsSubviews="YES" multipleTouchEnabled="YES" contentMode="center" tableViewCell="HTx-Ei-Vlj" id="kc9-g3-Zfl">
                                            <rect key="frame" x="0.0" y="0.0" width="287" height="43.5"/>
                                            <autoresizingMask key="autoresizingMask"/>
                                            <subviews>
                                                <label opaque="NO" multipleTouchEnabled="YES" contentMode="left" text="Master Detail &amp; reactive DataSource" lineBreakMode="tailTruncation" baselineAdjustment="alignBaselines" adjustsFontSizeToFit="NO" id="x4u-zK-muO">
                                                    <rect key="frame" x="15" y="6" width="262.5" height="19.5"/>
=======
                                    <tableViewCell contentMode="scaleToFill" selectionStyle="default" accessoryType="disclosureIndicator" indentationWidth="10" textLabel="ufL-YX-dKF" detailTextLabel="efq-eT-ETM" style="IBUITableViewCellStyleSubtitle" id="Egb-OL-S5e">
                                        <autoresizingMask key="autoresizingMask"/>
                                        <tableViewCellContentView key="contentView" opaque="NO" clipsSubviews="YES" multipleTouchEnabled="YES" contentMode="center" tableViewCell="Egb-OL-S5e" id="Y1z-Y7-dLh">
                                            <autoresizingMask key="autoresizingMask"/>
                                            <subviews>
                                                <label opaque="NO" multipleTouchEnabled="YES" contentMode="left" text="Calculator" lineBreakMode="tailTruncation" baselineAdjustment="alignBaselines" adjustsFontSizeToFit="NO" id="ufL-YX-dKF">
>>>>>>> fe3b7ab3
                                                    <autoresizingMask key="autoresizingMask" flexibleMaxX="YES" flexibleMaxY="YES"/>
                                                    <fontDescription key="fontDescription" type="system" pointSize="16"/>
                                                    <color key="textColor" red="0.0" green="0.0" blue="0.0" alpha="1" colorSpace="calibratedRGB"/>
                                                    <nil key="highlightedColor"/>
                                                </label>
<<<<<<< HEAD
                                                <label opaque="NO" multipleTouchEnabled="YES" contentMode="left" text="Table View Master Detail Example" lineBreakMode="tailTruncation" baselineAdjustment="alignBaselines" adjustsFontSizeToFit="NO" id="nuf-1K-ITV">
                                                    <rect key="frame" x="15" y="25.5" width="177" height="13.5"/>
=======
                                                <label opaque="NO" multipleTouchEnabled="YES" contentMode="left" text="Stateless calculator example" lineBreakMode="tailTruncation" baselineAdjustment="alignBaselines" adjustsFontSizeToFit="NO" id="efq-eT-ETM">
>>>>>>> fe3b7ab3
                                                    <autoresizingMask key="autoresizingMask" flexibleMaxX="YES" flexibleMaxY="YES"/>
                                                    <fontDescription key="fontDescription" type="system" pointSize="11"/>
                                                    <color key="textColor" red="0.0" green="0.0" blue="0.0" alpha="1" colorSpace="calibratedRGB"/>
                                                    <nil key="highlightedColor"/>
                                                </label>
                                            </subviews>
                                        </tableViewCellContentView>
                                        <connections>
<<<<<<< HEAD
                                            <segue destination="bZo-ey-Nha" kind="push" id="RsC-bM-gga"/>
=======
                                            <segue destination="ErT-E8-uY3" kind="push" id="3is-Gn-lDH"/>
                                        </connections>
                                    </tableViewCell>
                                    <tableViewCell contentMode="scaleToFill" selectionStyle="default" accessoryType="disclosureIndicator" indentationWidth="10" textLabel="pxT-4B-gDc" detailTextLabel="xZJ-Xt-MqD" style="IBUITableViewCellStyleSubtitle" id="yAf-eB-mRo">
                                        <autoresizingMask key="autoresizingMask"/>
                                        <tableViewCellContentView key="contentView" opaque="NO" clipsSubviews="YES" multipleTouchEnabled="YES" contentMode="center" tableViewCell="yAf-eB-mRo" id="M3Y-AJ-f8i">
                                            <autoresizingMask key="autoresizingMask"/>
                                            <subviews>
                                                <label opaque="NO" multipleTouchEnabled="YES" contentMode="left" text="Search Wikipedia" lineBreakMode="tailTruncation" baselineAdjustment="alignBaselines" adjustsFontSizeToFit="NO" id="pxT-4B-gDc">
                                                    <autoresizingMask key="autoresizingMask" flexibleMaxX="YES" flexibleMaxY="YES"/>
                                                    <fontDescription key="fontDescription" type="system" pointSize="16"/>
                                                    <color key="textColor" red="0.0" green="0.0" blue="0.0" alpha="1" colorSpace="calibratedRGB"/>
                                                    <nil key="highlightedColor"/>
                                                </label>
                                                <label opaque="NO" multipleTouchEnabled="YES" contentMode="left" text="MVVM Example" lineBreakMode="tailTruncation" baselineAdjustment="alignBaselines" adjustsFontSizeToFit="NO" id="xZJ-Xt-MqD">
                                                    <autoresizingMask key="autoresizingMask" flexibleMaxX="YES" flexibleMaxY="YES"/>
                                                    <fontDescription key="fontDescription" type="system" pointSize="11"/>
                                                    <color key="textColor" red="0.0" green="0.0" blue="0.0" alpha="1" colorSpace="calibratedRGB"/>
                                                    <nil key="highlightedColor"/>
                                                </label>
                                            </subviews>
                                        </tableViewCellContentView>
                                        <connections>
                                            <segue destination="Iwo-im-m6d" kind="push" identifier="ShowWikipediaSearch" id="Gfh-zm-u0w"/>
>>>>>>> fe3b7ab3
                                        </connections>
                                    </tableViewCell>
                                    <tableViewCell contentMode="scaleToFill" selectionStyle="none" accessoryType="disclosureIndicator" indentationWidth="10" textLabel="siT-mr-b8A" detailTextLabel="BSH-sG-bpY" style="IBUITableViewCellStyleSubtitle" id="VBq-7j-4vQ">
                                        <rect key="frame" x="0.0" y="245.5" width="320" height="44"/>
                                        <autoresizingMask key="autoresizingMask"/>
                                        <tableViewCellContentView key="contentView" opaque="NO" clipsSubviews="YES" multipleTouchEnabled="YES" contentMode="center" tableViewCell="VBq-7j-4vQ" id="m7h-NW-UnD">
                                            <rect key="frame" x="0.0" y="0.0" width="287" height="43.5"/>
                                            <autoresizingMask key="autoresizingMask"/>
                                            <subviews>
                                                <label opaque="NO" multipleTouchEnabled="YES" contentMode="left" text="API wrappers" lineBreakMode="tailTruncation" baselineAdjustment="alignBaselines" adjustsFontSizeToFit="NO" id="siT-mr-b8A">
                                                    <rect key="frame" x="15" y="6" width="96.5" height="19.5"/>
                                                    <autoresizingMask key="autoresizingMask" flexibleMaxX="YES" flexibleMaxY="YES"/>
                                                    <fontDescription key="fontDescription" type="system" pointSize="16"/>
                                                    <color key="textColor" red="0.0" green="0.0" blue="0.0" alpha="1" colorSpace="calibratedRGB"/>
                                                    <nil key="highlightedColor"/>
                                                </label>
                                                <label opaque="NO" multipleTouchEnabled="YES" contentMode="left" text="API wrappers Example" lineBreakMode="tailTruncation" baselineAdjustment="alignBaselines" adjustsFontSizeToFit="NO" id="BSH-sG-bpY">
                                                    <rect key="frame" x="15" y="25.5" width="117" height="13.5"/>
                                                    <autoresizingMask key="autoresizingMask" flexibleMaxX="YES" flexibleMaxY="YES"/>
                                                    <fontDescription key="fontDescription" type="system" pointSize="11"/>
                                                    <color key="textColor" red="0.0" green="0.0" blue="0.0" alpha="1" colorSpace="calibratedRGB"/>
                                                    <nil key="highlightedColor"/>
                                                </label>
                                            </subviews>
                                        </tableViewCellContentView>
                                        <connections>
                                            <segue destination="J6V-0T-aRq" kind="push" id="oFE-hN-hwl"/>
                                        </connections>
                                    </tableViewCell>
                                </cells>
                            </tableViewSection>
                            <tableViewSection headerTitle="iPad Examples" footerTitle="Showcase examples for Rx. You can easily test for proper resource cleanup during popping of the navigation stack" id="dLK-dJ-eIx">
                                <cells>
                                    <tableViewCell contentMode="scaleToFill" selectionStyle="none" accessoryType="disclosureIndicator" indentationWidth="10" textLabel="vX5-dK-JyH" detailTextLabel="Ilb-8Z-x8X" style="IBUITableViewCellStyleSubtitle" id="i2V-3v-lig">
                                        <rect key="frame" x="0.0" y="388" width="320" height="44"/>
                                        <autoresizingMask key="autoresizingMask"/>
                                        <tableViewCellContentView key="contentView" opaque="NO" clipsSubviews="YES" multipleTouchEnabled="YES" contentMode="center" tableViewCell="i2V-3v-lig" id="ysT-9y-Klh">
                                            <rect key="frame" x="0.0" y="0.0" width="287" height="43.5"/>
                                            <autoresizingMask key="autoresizingMask"/>
                                            <subviews>
                                                <label opaque="NO" multipleTouchEnabled="YES" contentMode="left" text="Reactive partial updates" lineBreakMode="tailTruncation" baselineAdjustment="alignBaselines" adjustsFontSizeToFit="NO" id="vX5-dK-JyH">
                                                    <rect key="frame" x="15" y="6" width="175" height="19.5"/>
                                                    <autoresizingMask key="autoresizingMask" flexibleMaxX="YES" flexibleMaxY="YES"/>
                                                    <fontDescription key="fontDescription" type="system" pointSize="16"/>
                                                    <color key="textColor" red="0.0" green="0.0" blue="0.0" alpha="1" colorSpace="calibratedRGB"/>
                                                    <nil key="highlightedColor"/>
                                                </label>
                                                <label opaque="NO" multipleTouchEnabled="YES" contentMode="left" text="Table and Collection view with partial updates" lineBreakMode="tailTruncation" baselineAdjustment="alignBaselines" adjustsFontSizeToFit="NO" id="Ilb-8Z-x8X">
                                                    <rect key="frame" x="15" y="25.5" width="241" height="13.5"/>
                                                    <autoresizingMask key="autoresizingMask" flexibleMaxX="YES" flexibleMaxY="YES"/>
                                                    <fontDescription key="fontDescription" type="system" pointSize="11"/>
                                                    <color key="textColor" red="0.0" green="0.0" blue="0.0" alpha="1" colorSpace="calibratedRGB"/>
                                                    <nil key="highlightedColor"/>
                                                </label>
                                            </subviews>
                                        </tableViewCellContentView>
                                        <connections>
                                            <segue destination="HRf-Xk-9iT" kind="push" id="JsE-oF-S0j"/>
                                        </connections>
                                    </tableViewCell>
                                </cells>
                            </tableViewSection>
                        </sections>
                        <connections>
                            <outlet property="dataSource" destination="t5K-0k-3cp" id="pVD-Un-sBa"/>
                            <outlet property="delegate" destination="t5K-0k-3cp" id="Wpn-ZO-wKV"/>
                        </connections>
                    </tableView>
                    <navigationItem key="navigationItem" title="Rx Examples" id="UN2-W8-jFx"/>
                </tableViewController>
                <placeholder placeholderIdentifier="IBFirstResponder" id="Bt6-Sf-4JF" userLabel="First Responder" sceneMemberID="firstResponder"/>
            </objects>
            <point key="canvasLocation" x="-397" y="75"/>
        </scene>
        <!--Search Wikipedia-->
        <scene sceneID="W3v-Hb-gUk">
            <objects>
                <viewController id="Iwo-im-m6d" customClass="WikipediaSearchViewController" customModule="RxExample_iOS" customModuleProvider="target" sceneMemberID="viewController">
                    <layoutGuides>
                        <viewControllerLayoutGuide type="top" id="5dr-42-uib"/>
                        <viewControllerLayoutGuide type="bottom" id="qRP-g3-i5K"/>
                    </layoutGuides>
                    <view key="view" contentMode="scaleToFill" id="rhi-Gj-NG4">
                        <rect key="frame" x="0.0" y="0.0" width="320" height="568"/>
                        <autoresizingMask key="autoresizingMask" widthSizable="YES" heightSizable="YES"/>
                        <subviews>
                            <searchBar contentMode="redraw" placeholder="Pizza" translatesAutoresizingMaskIntoConstraints="NO" id="q4t-TG-WEX">
                                <rect key="frame" x="0.0" y="64" width="320" height="44"/>
                                <constraints>
                                    <constraint firstAttribute="height" constant="44" id="sty-bZ-zjF"/>
                                </constraints>
                                <textInputTraits key="textInputTraits"/>
                            </searchBar>
                            <label opaque="NO" userInteractionEnabled="NO" contentMode="left" horizontalHuggingPriority="251" verticalHuggingPriority="251" textAlignment="center" lineBreakMode="tailTruncation" numberOfLines="8" baselineAdjustment="alignBaselines" adjustsFontSizeToFit="NO" translatesAutoresizingMaskIntoConstraints="NO" id="FeZ-zt-ZeK">
                                <rect key="frame" x="29" y="174" width="263" height="126"/>
                                <string key="text">This app transforms Wikipedia into image search engine. It uses Wikipedia search API to find content and scrapes the HTML of those pages for image URLs.
This is only showcase app, not intended for production purposes.</string>
                                <fontDescription key="fontDescription" type="system" pointSize="15"/>
                                <color key="textColor" white="0.33333333333333331" alpha="1" colorSpace="calibratedWhite"/>
                                <nil key="highlightedColor"/>
                            </label>
                        </subviews>
                        <color key="backgroundColor" white="1" alpha="1" colorSpace="calibratedWhite"/>
                        <constraints>
                            <constraint firstAttribute="trailingMargin" secondItem="q4t-TG-WEX" secondAttribute="trailing" constant="-16" id="9Bk-YV-Ndt"/>
                            <constraint firstItem="q4t-TG-WEX" firstAttribute="leading" secondItem="rhi-Gj-NG4" secondAttribute="leadingMargin" constant="-16" id="IIN-VP-EdF"/>
                            <constraint firstItem="FeZ-zt-ZeK" firstAttribute="leading" secondItem="rhi-Gj-NG4" secondAttribute="leadingMargin" constant="13" id="MSu-fp-qv1"/>
                            <constraint firstAttribute="centerX" secondItem="FeZ-zt-ZeK" secondAttribute="centerX" constant="-0.5" id="UXX-0S-lap"/>
                            <constraint firstAttribute="trailingMargin" secondItem="FeZ-zt-ZeK" secondAttribute="trailing" constant="12" id="ahS-rn-Gm5"/>
                            <constraint firstItem="q4t-TG-WEX" firstAttribute="top" secondItem="5dr-42-uib" secondAttribute="bottom" id="cYt-41-Gst"/>
                            <constraint firstAttribute="centerY" secondItem="FeZ-zt-ZeK" secondAttribute="centerY" multiplier="1.2" id="d4B-SW-gN2"/>
                        </constraints>
                    </view>
                    <navigationItem key="navigationItem" title="Search Wikipedia" id="QNG-ow-NDA"/>
                    <connections>
                        <outlet property="searchDisplayController" destination="4OD-HT-2f1" id="hGe-qe-2O9"/>
                    </connections>
                </viewController>
                <placeholder placeholderIdentifier="IBFirstResponder" id="mQm-27-dBN" userLabel="First Responder" sceneMemberID="firstResponder"/>
                <searchDisplayController id="4OD-HT-2f1">
                    <connections>
                        <outlet property="delegate" destination="Iwo-im-m6d" id="F12-il-zQa"/>
                        <outlet property="searchBar" destination="q4t-TG-WEX" id="3J9-va-kKC"/>
                        <outlet property="searchContentsController" destination="Iwo-im-m6d" id="PoN-L7-uT9"/>
                    </connections>
                </searchDisplayController>
            </objects>
            <point key="canvasLocation" x="151" y="995"/>
        </scene>
        <!--Wrappers View Controller-->
        <scene sceneID="GYg-hz-8N5">
            <objects>
                <viewController id="J6V-0T-aRq" customClass="APIWrappersViewController" customModule="RxExample_iOS" customModuleProvider="target" sceneMemberID="viewController">
                    <layoutGuides>
                        <viewControllerLayoutGuide type="top" id="anJ-3z-vFC"/>
                        <viewControllerLayoutGuide type="bottom" id="bgd-ny-eho"/>
                    </layoutGuides>
                    <view key="view" contentMode="scaleToFill" id="wXQ-4H-OJk">
                        <rect key="frame" x="0.0" y="0.0" width="320" height="568"/>
                        <autoresizingMask key="autoresizingMask" flexibleMaxX="YES" flexibleMaxY="YES"/>
                        <subviews>
                            <segmentedControl opaque="NO" contentMode="scaleToFill" fixedFrame="YES" contentHorizontalAlignment="left" contentVerticalAlignment="top" segmentControlStyle="plain" selectedSegmentIndex="0" translatesAutoresizingMaskIntoConstraints="NO" id="UpX-Bf-ZT6">
                                <rect key="frame" x="16" y="110" width="123" height="29"/>
                                <segments>
                                    <segment title="First"/>
                                    <segment title="Second"/>
                                </segments>
                            </segmentedControl>
                            <slider opaque="NO" contentMode="scaleToFill" contentHorizontalAlignment="center" contentVerticalAlignment="center" value="0.5" minValue="0.0" maxValue="1" translatesAutoresizingMaskIntoConstraints="NO" id="WB2-p2-bYm">
                                <rect key="frame" x="14" y="149" width="292" height="31"/>
                            </slider>
                            <switch opaque="NO" contentMode="scaleToFill" horizontalHuggingPriority="750" verticalHuggingPriority="750" fixedFrame="YES" contentHorizontalAlignment="center" contentVerticalAlignment="center" on="YES" translatesAutoresizingMaskIntoConstraints="NO" id="QsG-uN-yAh">
                                <rect key="frame" x="147" y="110" width="51" height="31"/>
                            </switch>
                            <button opaque="NO" contentMode="scaleToFill" fixedFrame="YES" contentHorizontalAlignment="center" contentVerticalAlignment="center" buttonType="roundedRect" lineBreakMode="middleTruncation" translatesAutoresizingMaskIntoConstraints="NO" id="0br-EX-AUP">
                                <rect key="frame" x="204" y="110" width="46" height="30"/>
                                <state key="normal" title="TapMe">
                                    <color key="titleShadowColor" white="0.5" alpha="1" colorSpace="calibratedWhite"/>
                                </state>
                            </button>
                            <datePicker contentMode="scaleToFill" fixedFrame="YES" contentHorizontalAlignment="center" contentVerticalAlignment="center" datePickerMode="dateAndTime" minuteInterval="1" translatesAutoresizingMaskIntoConstraints="NO" id="JEV-nj-tQA">
                                <rect key="frame" x="16" y="187" width="288" height="162"/>
                                <date key="date" timeIntervalSinceReferenceDate="458137679.98291397">
                                    <!--2015-07-09 12:27:59 +0000-->
                                </date>
                            </datePicker>
                            <textField opaque="NO" clipsSubviews="YES" contentMode="scaleToFill" fixedFrame="YES" contentHorizontalAlignment="left" contentVerticalAlignment="center" borderStyle="roundedRect" minimumFontSize="17" translatesAutoresizingMaskIntoConstraints="NO" id="Eas-vY-Wds">
                                <rect key="frame" x="258" y="111" width="46" height="30"/>
                                <fontDescription key="fontDescription" type="system" pointSize="14"/>
                                <textInputTraits key="textInputTraits"/>
                            </textField>
                            <view contentMode="scaleToFill" fixedFrame="YES" translatesAutoresizingMaskIntoConstraints="NO" id="gjR-nX-oAX">
                                <rect key="frame" x="16" y="357" width="288" height="116"/>
                                <subviews>
                                    <label opaque="NO" userInteractionEnabled="NO" contentMode="left" horizontalHuggingPriority="251" verticalHuggingPriority="251" fixedFrame="YES" text="Test Pan gesture in this view" lineBreakMode="tailTruncation" baselineAdjustment="alignBaselines" adjustsFontSizeToFit="NO" translatesAutoresizingMaskIntoConstraints="NO" id="fQw-v9-hRf">
                                        <rect key="frame" x="35" y="47" width="218" height="21"/>
                                        <fontDescription key="fontDescription" type="system" pointSize="17"/>
                                        <color key="textColor" red="0.0" green="0.0" blue="0.0" alpha="1" colorSpace="calibratedRGB"/>
                                        <nil key="highlightedColor"/>
                                    </label>
                                </subviews>
                                <color key="backgroundColor" red="1" green="1" blue="0.0" alpha="1" colorSpace="custom" customColorSpace="sRGB"/>
                                <gestureRecognizers/>
                                <connections>
                                    <outletCollection property="gestureRecognizers" destination="Shn-qP-Kjy" appends="YES" id="3n5-2m-td7"/>
                                </connections>
                            </view>
                            <label opaque="NO" userInteractionEnabled="NO" contentMode="left" horizontalHuggingPriority="251" verticalHuggingPriority="251" fixedFrame="YES" text="" lineBreakMode="tailTruncation" baselineAdjustment="alignBaselines" adjustsFontSizeToFit="NO" translatesAutoresizingMaskIntoConstraints="NO" id="FAz-sk-QmU">
                                <rect key="frame" x="16" y="481" width="288" height="21"/>
                                <accessibility key="accessibilityConfiguration" label="debugLabel"/>
                                <fontDescription key="fontDescription" type="system" pointSize="12"/>
                                <color key="textColor" red="0.0" green="0.0" blue="0.0" alpha="1" colorSpace="calibratedRGB"/>
                                <nil key="highlightedColor"/>
                            </label>
                            <button opaque="NO" contentMode="scaleToFill" fixedFrame="YES" contentHorizontalAlignment="center" contentVerticalAlignment="center" buttonType="roundedRect" lineBreakMode="middleTruncation" translatesAutoresizingMaskIntoConstraints="NO" id="VeZ-e0-mdh">
                                <rect key="frame" x="16" y="72" width="125" height="30"/>
                                <state key="normal" title="Open ActionSheet">
                                    <color key="titleShadowColor" white="0.5" alpha="1" colorSpace="calibratedWhite"/>
                                </state>
                            </button>
                            <button opaque="NO" contentMode="scaleToFill" fixedFrame="YES" contentHorizontalAlignment="center" contentVerticalAlignment="center" buttonType="roundedRect" lineBreakMode="middleTruncation" translatesAutoresizingMaskIntoConstraints="NO" id="gVF-My-cWk">
                                <rect key="frame" x="198" y="73" width="106" height="30"/>
                                <state key="normal" title="Open AlertView">
                                    <color key="titleShadowColor" white="0.5" alpha="1" colorSpace="calibratedWhite"/>
                                </state>
                            </button>
                        </subviews>
                        <color key="backgroundColor" white="1" alpha="1" colorSpace="custom" customColorSpace="calibratedWhite"/>
                        <gestureRecognizers/>
                        <constraints>
                            <constraint firstItem="WB2-p2-bYm" firstAttribute="trailing" secondItem="wXQ-4H-OJk" secondAttribute="trailingMargin" id="bhR-hJ-vQh"/>
                            <constraint firstItem="WB2-p2-bYm" firstAttribute="leading" secondItem="wXQ-4H-OJk" secondAttribute="leadingMargin" id="gkz-kY-Bej"/>
                            <constraint firstItem="WB2-p2-bYm" firstAttribute="top" secondItem="wXQ-4H-OJk" secondAttribute="topMargin" constant="149" id="xVe-Ni-yEy"/>
                        </constraints>
                    </view>
                    <navigationItem key="navigationItem" id="jLb-0R-htG">
                        <barButtonItem key="rightBarButtonItem" title="TapMe" id="PtG-IX-ax4"/>
                    </navigationItem>
                    <connections>
                        <outlet property="bbitem" destination="PtG-IX-ax4" id="Sl6-M4-8r0"/>
                        <outlet property="button" destination="0br-EX-AUP" id="6RQ-bH-oin"/>
                        <outlet property="datePicker" destination="JEV-nj-tQA" id="LdZ-qr-RIy"/>
                        <outlet property="debugLabel" destination="FAz-sk-QmU" id="nRF-PL-5LD"/>
                        <outlet property="mypan" destination="Shn-qP-Kjy" id="sbA-Xi-VQW"/>
                        <outlet property="openActionSheet" destination="VeZ-e0-mdh" id="yif-jw-oVc"/>
                        <outlet property="openAlertView" destination="gVF-My-cWk" id="aVd-Gf-sqQ"/>
                        <outlet property="segmentedControl" destination="UpX-Bf-ZT6" id="QKf-Ut-0ah"/>
                        <outlet property="slider" destination="WB2-p2-bYm" id="XV2-ty-qzT"/>
                        <outlet property="switcher" destination="QsG-uN-yAh" id="wpt-IK-hWW"/>
                        <outlet property="textField" destination="Eas-vY-Wds" id="BNs-ed-K9u"/>
                    </connections>
                </viewController>
                <placeholder placeholderIdentifier="IBFirstResponder" id="k4I-9E-5OJ" sceneMemberID="firstResponder"/>
                <panGestureRecognizer minimumNumberOfTouches="1" id="Shn-qP-Kjy"/>
            </objects>
            <point key="canvasLocation" x="151" y="1665"/>
        </scene>
        <!--Calculator-->
        <scene sceneID="Xfe-3i-xhv">
            <objects>
                <viewController id="ErT-E8-uY3" customClass="CalculatorViewController" customModule="RxExample_iOS" customModuleProvider="target" sceneMemberID="viewController">
                    <layoutGuides>
                        <viewControllerLayoutGuide type="top" id="BGU-Fc-pLc"/>
                        <viewControllerLayoutGuide type="bottom" id="LFx-RC-K1L"/>
                    </layoutGuides>
                    <view key="view" contentMode="scaleToFill" id="2aB-zX-D0f">
                        <rect key="frame" x="0.0" y="0.0" width="320" height="568"/>
                        <autoresizingMask key="autoresizingMask" flexibleMaxX="YES" flexibleMaxY="YES"/>
                        <subviews>
                            <button contentMode="scaleToFill" contentHorizontalAlignment="center" contentVerticalAlignment="center" buttonType="roundedRect" lineBreakMode="middleTruncation" translatesAutoresizingMaskIntoConstraints="NO" id="2nU-2T-o0z">
                                <rect key="frame" x="240" y="488" width="80" height="80"/>
                                <color key="backgroundColor" red="0.52156862749999999" green="0.74901960779999999" blue="0.1450980392" alpha="1" colorSpace="calibratedRGB"/>
                                <constraints>
                                    <constraint firstAttribute="width" secondItem="2nU-2T-o0z" secondAttribute="height" multiplier="1:1" id="4e3-8u-XpU"/>
                                </constraints>
                                <fontDescription key="fontDescription" type="system" pointSize="70"/>
                                <color key="tintColor" white="1" alpha="1" colorSpace="calibratedWhite"/>
                                <state key="normal" title="=">
                                    <color key="titleShadowColor" white="0.5" alpha="1" colorSpace="calibratedWhite"/>
                                </state>
                            </button>
                            <button contentMode="scaleToFill" contentHorizontalAlignment="center" contentVerticalAlignment="center" buttonType="roundedRect" lineBreakMode="middleTruncation" translatesAutoresizingMaskIntoConstraints="NO" id="cEb-GT-XMg">
                                <rect key="frame" x="0.0" y="408" width="80" height="80"/>
                                <color key="backgroundColor" white="0.66666666666666663" alpha="1" colorSpace="calibratedWhite"/>
                                <constraints>
                                    <constraint firstAttribute="width" secondItem="cEb-GT-XMg" secondAttribute="height" multiplier="1:1" id="09S-n0-Nb0"/>
                                </constraints>
                                <fontDescription key="fontDescription" type="system" pointSize="70"/>
                                <color key="tintColor" white="0.0" alpha="1" colorSpace="calibratedWhite"/>
                                <state key="normal" title="1">
                                    <color key="titleShadowColor" white="0.5" alpha="1" colorSpace="calibratedWhite"/>
                                </state>
                            </button>
                            <button contentMode="scaleToFill" contentHorizontalAlignment="center" contentVerticalAlignment="center" buttonType="roundedRect" lineBreakMode="middleTruncation" translatesAutoresizingMaskIntoConstraints="NO" id="CVO-3I-Mh2">
                                <rect key="frame" x="80" y="408" width="80" height="80"/>
                                <color key="backgroundColor" white="0.66666666666666663" alpha="1" colorSpace="calibratedWhite"/>
                                <constraints>
                                    <constraint firstAttribute="width" secondItem="CVO-3I-Mh2" secondAttribute="height" multiplier="1:1" id="MOV-kW-88s"/>
                                </constraints>
                                <fontDescription key="fontDescription" type="system" pointSize="70"/>
                                <color key="tintColor" white="0.0" alpha="1" colorSpace="calibratedWhite"/>
                                <state key="normal" title="2">
                                    <color key="titleShadowColor" white="0.5" alpha="1" colorSpace="calibratedWhite"/>
                                </state>
                            </button>
                            <button contentMode="scaleToFill" contentHorizontalAlignment="center" contentVerticalAlignment="center" buttonType="roundedRect" lineBreakMode="middleTruncation" translatesAutoresizingMaskIntoConstraints="NO" id="bkK-oc-Yvj">
                                <rect key="frame" x="160" y="408" width="80" height="80"/>
                                <color key="backgroundColor" white="0.66666666666666663" alpha="1" colorSpace="calibratedWhite"/>
                                <constraints>
                                    <constraint firstAttribute="width" secondItem="bkK-oc-Yvj" secondAttribute="height" multiplier="1:1" id="lFg-hF-hjq"/>
                                </constraints>
                                <fontDescription key="fontDescription" type="system" pointSize="70"/>
                                <color key="tintColor" white="0.0" alpha="1" colorSpace="calibratedWhite"/>
                                <state key="normal" title="3">
                                    <color key="titleShadowColor" white="0.5" alpha="1" colorSpace="calibratedWhite"/>
                                </state>
                            </button>
                            <button contentMode="scaleToFill" contentHorizontalAlignment="center" contentVerticalAlignment="center" buttonType="roundedRect" lineBreakMode="middleTruncation" translatesAutoresizingMaskIntoConstraints="NO" id="fYW-iZ-WBg">
                                <rect key="frame" x="160" y="488" width="80" height="80"/>
                                <color key="backgroundColor" white="0.66666666666666663" alpha="1" colorSpace="calibratedWhite"/>
                                <constraints>
                                    <constraint firstAttribute="width" secondItem="fYW-iZ-WBg" secondAttribute="height" multiplier="1:1" id="oi8-Wx-SBM"/>
                                </constraints>
                                <fontDescription key="fontDescription" type="system" pointSize="70"/>
                                <color key="tintColor" white="0.0" alpha="1" colorSpace="calibratedWhite"/>
                                <state key="normal" title=".">
                                    <color key="titleShadowColor" white="0.5" alpha="1" colorSpace="calibratedWhite"/>
                                </state>
                            </button>
                            <button contentMode="scaleToFill" contentHorizontalAlignment="center" contentVerticalAlignment="center" buttonType="roundedRect" lineBreakMode="middleTruncation" translatesAutoresizingMaskIntoConstraints="NO" id="X6C-HN-QW9">
                                <rect key="frame" x="0.0" y="488" width="160" height="80"/>
                                <color key="backgroundColor" white="0.66666666666666663" alpha="1" colorSpace="calibratedWhite"/>
                                <constraints>
                                    <constraint firstAttribute="width" secondItem="X6C-HN-QW9" secondAttribute="height" multiplier="2:1" id="Mh5-pN-KV4"/>
                                </constraints>
                                <fontDescription key="fontDescription" type="system" pointSize="70"/>
                                <color key="tintColor" white="0.0" alpha="1" colorSpace="calibratedWhite"/>
                                <state key="normal" title="0">
                                    <color key="titleShadowColor" white="0.5" alpha="1" colorSpace="calibratedWhite"/>
                                </state>
                            </button>
                            <button contentMode="scaleToFill" contentHorizontalAlignment="center" contentVerticalAlignment="center" buttonType="roundedRect" lineBreakMode="middleTruncation" translatesAutoresizingMaskIntoConstraints="NO" id="prS-ma-oED">
                                <rect key="frame" x="240" y="408" width="80" height="80"/>
                                <color key="backgroundColor" red="0.52156862749999999" green="0.74901960779999999" blue="0.1450980392" alpha="1" colorSpace="calibratedRGB"/>
                                <constraints>
                                    <constraint firstAttribute="width" secondItem="prS-ma-oED" secondAttribute="height" multiplier="1:1" id="Mkr-K3-1dB"/>
                                </constraints>
                                <fontDescription key="fontDescription" type="system" pointSize="70"/>
                                <color key="tintColor" white="1" alpha="1" colorSpace="calibratedWhite"/>
                                <state key="normal" title="+">
                                    <color key="titleShadowColor" white="0.5" alpha="1" colorSpace="calibratedWhite"/>
                                </state>
                            </button>
                            <button contentMode="scaleToFill" contentHorizontalAlignment="center" contentVerticalAlignment="center" buttonType="roundedRect" lineBreakMode="middleTruncation" translatesAutoresizingMaskIntoConstraints="NO" id="rUw-vf-PNm">
                                <rect key="frame" x="0.0" y="328" width="80" height="80"/>
                                <color key="backgroundColor" white="0.66666666666666663" alpha="1" colorSpace="calibratedWhite"/>
                                <constraints>
                                    <constraint firstAttribute="width" secondItem="rUw-vf-PNm" secondAttribute="height" multiplier="1:1" id="yT2-fN-joy"/>
                                </constraints>
                                <fontDescription key="fontDescription" type="system" pointSize="70"/>
                                <color key="tintColor" white="0.0" alpha="1" colorSpace="calibratedWhite"/>
                                <state key="normal" title="4">
                                    <color key="titleShadowColor" white="0.5" alpha="1" colorSpace="calibratedWhite"/>
                                </state>
                            </button>
                            <button contentMode="scaleToFill" contentHorizontalAlignment="center" contentVerticalAlignment="center" buttonType="roundedRect" lineBreakMode="middleTruncation" translatesAutoresizingMaskIntoConstraints="NO" id="rK2-wv-Lxq">
                                <rect key="frame" x="80" y="328" width="80" height="80"/>
                                <color key="backgroundColor" white="0.66666666666666663" alpha="1" colorSpace="calibratedWhite"/>
                                <constraints>
                                    <constraint firstAttribute="width" secondItem="rK2-wv-Lxq" secondAttribute="height" multiplier="1:1" id="mct-ej-iGY"/>
                                </constraints>
                                <fontDescription key="fontDescription" type="system" pointSize="70"/>
                                <color key="tintColor" white="0.0" alpha="1" colorSpace="calibratedWhite"/>
                                <state key="normal" title="5">
                                    <color key="titleShadowColor" white="0.5" alpha="1" colorSpace="calibratedWhite"/>
                                </state>
                            </button>
                            <button contentMode="scaleToFill" contentHorizontalAlignment="center" contentVerticalAlignment="center" buttonType="roundedRect" lineBreakMode="middleTruncation" translatesAutoresizingMaskIntoConstraints="NO" id="hyZ-GS-b4n">
                                <rect key="frame" x="240" y="328" width="80" height="80"/>
                                <color key="backgroundColor" red="0.52156862749999999" green="0.74901960779999999" blue="0.1450980392" alpha="1" colorSpace="calibratedRGB"/>
                                <constraints>
                                    <constraint firstAttribute="width" secondItem="hyZ-GS-b4n" secondAttribute="height" multiplier="1:1" id="Tfu-Rf-5Xe"/>
                                </constraints>
                                <fontDescription key="fontDescription" type="system" pointSize="70"/>
                                <color key="tintColor" white="1" alpha="1" colorSpace="calibratedWhite"/>
                                <state key="normal" title="-">
                                    <color key="titleShadowColor" white="0.5" alpha="1" colorSpace="calibratedWhite"/>
                                </state>
                            </button>
                            <button contentMode="scaleToFill" contentHorizontalAlignment="center" contentVerticalAlignment="center" buttonType="roundedRect" lineBreakMode="middleTruncation" translatesAutoresizingMaskIntoConstraints="NO" id="w1G-BD-RaP">
                                <rect key="frame" x="0.0" y="248" width="80" height="80"/>
                                <color key="backgroundColor" white="0.66666666666666663" alpha="1" colorSpace="calibratedWhite"/>
                                <constraints>
                                    <constraint firstAttribute="width" secondItem="w1G-BD-RaP" secondAttribute="height" multiplier="1:1" id="5a5-Su-6yU"/>
                                </constraints>
                                <fontDescription key="fontDescription" type="system" pointSize="70"/>
                                <color key="tintColor" white="0.0" alpha="1" colorSpace="calibratedWhite"/>
                                <state key="normal" title="7">
                                    <color key="titleShadowColor" white="0.5" alpha="1" colorSpace="calibratedWhite"/>
                                </state>
                            </button>
                            <button contentMode="scaleToFill" contentHorizontalAlignment="center" contentVerticalAlignment="center" buttonType="roundedRect" lineBreakMode="middleTruncation" translatesAutoresizingMaskIntoConstraints="NO" id="JfU-gs-Rj1">
                                <rect key="frame" x="80" y="248" width="80" height="80"/>
                                <color key="backgroundColor" white="0.66666666666666663" alpha="1" colorSpace="calibratedWhite"/>
                                <constraints>
                                    <constraint firstAttribute="width" secondItem="JfU-gs-Rj1" secondAttribute="height" multiplier="1:1" id="i3P-4o-97z"/>
                                </constraints>
                                <fontDescription key="fontDescription" type="system" pointSize="70"/>
                                <color key="tintColor" white="0.0" alpha="1" colorSpace="calibratedWhite"/>
                                <state key="normal" title="8">
                                    <color key="titleShadowColor" white="0.5" alpha="1" colorSpace="calibratedWhite"/>
                                </state>
                            </button>
                            <button contentMode="scaleToFill" contentHorizontalAlignment="center" contentVerticalAlignment="center" buttonType="roundedRect" lineBreakMode="middleTruncation" translatesAutoresizingMaskIntoConstraints="NO" id="ScB-JD-pYD">
                                <rect key="frame" x="160" y="248" width="80" height="80"/>
                                <color key="backgroundColor" white="0.66666666666666663" alpha="1" colorSpace="calibratedWhite"/>
                                <constraints>
                                    <constraint firstAttribute="width" secondItem="ScB-JD-pYD" secondAttribute="height" multiplier="1:1" id="VEO-yW-uqL"/>
                                </constraints>
                                <fontDescription key="fontDescription" type="system" pointSize="70"/>
                                <color key="tintColor" white="0.0" alpha="1" colorSpace="calibratedWhite"/>
                                <state key="normal" title="9">
                                    <color key="titleShadowColor" white="0.5" alpha="1" colorSpace="calibratedWhite"/>
                                </state>
                            </button>
                            <button contentMode="scaleToFill" contentHorizontalAlignment="center" contentVerticalAlignment="center" buttonType="roundedRect" lineBreakMode="middleTruncation" translatesAutoresizingMaskIntoConstraints="NO" id="Lef-oq-6tF">
                                <rect key="frame" x="240" y="248" width="80" height="80"/>
                                <color key="backgroundColor" red="0.52156862749999999" green="0.74901960779999999" blue="0.1450980392" alpha="1" colorSpace="calibratedRGB"/>
                                <constraints>
                                    <constraint firstAttribute="width" secondItem="Lef-oq-6tF" secondAttribute="height" multiplier="1:1" id="QC5-C7-JdQ"/>
                                </constraints>
                                <fontDescription key="fontDescription" type="system" pointSize="70"/>
                                <color key="tintColor" white="1" alpha="1" colorSpace="calibratedWhite"/>
                                <state key="normal" title="X">
                                    <color key="titleShadowColor" white="0.5" alpha="1" colorSpace="calibratedWhite"/>
                                </state>
                            </button>
                            <button contentMode="scaleToFill" contentHorizontalAlignment="center" contentVerticalAlignment="center" buttonType="roundedRect" lineBreakMode="middleTruncation" translatesAutoresizingMaskIntoConstraints="NO" id="ood-rP-hyC">
                                <rect key="frame" x="80" y="168" width="80" height="80"/>
                                <color key="backgroundColor" white="0.66666666666666663" alpha="1" colorSpace="calibratedWhite"/>
                                <constraints>
                                    <constraint firstAttribute="width" secondItem="ood-rP-hyC" secondAttribute="height" multiplier="1:1" id="WY5-BL-7rX"/>
                                </constraints>
                                <fontDescription key="fontDescription" type="system" pointSize="38"/>
                                <color key="tintColor" white="0.0" alpha="1" colorSpace="calibratedWhite"/>
                                <state key="normal" title="+/-">
                                    <color key="titleShadowColor" white="0.5" alpha="1" colorSpace="calibratedWhite"/>
                                </state>
                            </button>
                            <button contentMode="scaleToFill" contentHorizontalAlignment="center" contentVerticalAlignment="center" buttonType="roundedRect" lineBreakMode="middleTruncation" translatesAutoresizingMaskIntoConstraints="NO" id="Bck-k4-Rnw">
                                <rect key="frame" x="160" y="168" width="80" height="80"/>
                                <color key="backgroundColor" white="0.66666666666666663" alpha="1" colorSpace="calibratedWhite"/>
                                <constraints>
                                    <constraint firstAttribute="width" secondItem="Bck-k4-Rnw" secondAttribute="height" multiplier="1:1" id="spz-fS-4Ph"/>
                                </constraints>
                                <fontDescription key="fontDescription" type="system" pointSize="38"/>
                                <color key="tintColor" white="0.0" alpha="1" colorSpace="calibratedWhite"/>
                                <state key="normal" title="%">
                                    <color key="titleShadowColor" white="0.5" alpha="1" colorSpace="calibratedWhite"/>
                                </state>
                            </button>
                            <button contentMode="scaleToFill" contentHorizontalAlignment="center" contentVerticalAlignment="center" buttonType="roundedRect" lineBreakMode="middleTruncation" translatesAutoresizingMaskIntoConstraints="NO" id="6Od-LO-GKb">
                                <rect key="frame" x="240" y="168" width="80" height="80"/>
                                <color key="backgroundColor" red="0.52156862749999999" green="0.74901960779999999" blue="0.1450980392" alpha="1" colorSpace="calibratedRGB"/>
                                <constraints>
                                    <constraint firstAttribute="width" secondItem="6Od-LO-GKb" secondAttribute="height" multiplier="1:1" id="xZg-E7-mcs"/>
                                </constraints>
                                <fontDescription key="fontDescription" type="system" pointSize="70"/>
                                <color key="tintColor" white="1" alpha="1" colorSpace="calibratedWhite"/>
                                <state key="normal" title="/">
                                    <color key="titleShadowColor" white="0.5" alpha="1" colorSpace="calibratedWhite"/>
                                </state>
                            </button>
                            <button contentMode="scaleToFill" contentHorizontalAlignment="center" contentVerticalAlignment="center" buttonType="roundedRect" lineBreakMode="middleTruncation" translatesAutoresizingMaskIntoConstraints="NO" id="dCG-4D-hbZ">
                                <rect key="frame" x="160" y="328" width="80" height="80"/>
                                <color key="backgroundColor" white="0.66666666666666663" alpha="1" colorSpace="calibratedWhite"/>
                                <constraints>
                                    <constraint firstAttribute="width" secondItem="dCG-4D-hbZ" secondAttribute="height" multiplier="1:1" id="cBD-Pp-Jbd"/>
                                </constraints>
                                <fontDescription key="fontDescription" type="system" pointSize="70"/>
                                <color key="tintColor" white="0.0" alpha="1" colorSpace="calibratedWhite"/>
                                <state key="normal" title="6">
                                    <color key="titleShadowColor" white="0.5" alpha="1" colorSpace="calibratedWhite"/>
                                </state>
                            </button>
                            <button contentMode="scaleToFill" contentHorizontalAlignment="center" contentVerticalAlignment="center" buttonType="roundedRect" lineBreakMode="middleTruncation" translatesAutoresizingMaskIntoConstraints="NO" id="rNb-Ii-Dre">
                                <rect key="frame" x="0.0" y="168" width="80" height="80"/>
                                <color key="backgroundColor" white="0.66666666666666663" alpha="1" colorSpace="calibratedWhite"/>
                                <constraints>
                                    <constraint firstAttribute="width" secondItem="rNb-Ii-Dre" secondAttribute="height" multiplier="1:1" id="sej-2C-PGC"/>
                                </constraints>
                                <fontDescription key="fontDescription" type="system" pointSize="42"/>
                                <color key="tintColor" white="0.0" alpha="1" colorSpace="calibratedWhite"/>
                                <state key="normal" title="AC">
                                    <color key="titleShadowColor" white="0.5" alpha="1" colorSpace="calibratedWhite"/>
                                </state>
                            </button>
                            <label opaque="NO" userInteractionEnabled="NO" contentMode="left" horizontalHuggingPriority="251" verticalHuggingPriority="251" text="0" textAlignment="right" lineBreakMode="tailTruncation" baselineAdjustment="alignBaselines" adjustsFontSizeToFit="NO" translatesAutoresizingMaskIntoConstraints="NO" id="xws-I8-RiJ">
                                <rect key="frame" x="16" y="92" width="288" height="68"/>
                                <color key="backgroundColor" red="0.98039215690000003" green="0.91372549020000005" blue="0.87058823529999996" alpha="1" colorSpace="custom" customColorSpace="sRGB"/>
                                <fontDescription key="fontDescription" type="system" pointSize="42"/>
                                <color key="textColor" red="0.0" green="0.0" blue="0.0" alpha="1" colorSpace="calibratedRGB"/>
                                <nil key="highlightedColor"/>
                            </label>
                            <label opaque="NO" userInteractionEnabled="NO" contentMode="left" horizontalHuggingPriority="251" verticalHuggingPriority="251" text="" lineBreakMode="tailTruncation" baselineAdjustment="alignBaselines" adjustsFontSizeToFit="NO" translatesAutoresizingMaskIntoConstraints="NO" id="YZh-2c-lxk">
                                <rect key="frame" x="16" y="72" width="288" height="21"/>
                                <color key="backgroundColor" red="0.98039215690000003" green="0.91372549020000005" blue="0.87058823529999996" alpha="1" colorSpace="custom" customColorSpace="sRGB"/>
                                <constraints>
                                    <constraint firstAttribute="height" constant="21" id="Tno-m0-igg"/>
                                </constraints>
                                <fontDescription key="fontDescription" type="system" pointSize="17"/>
                                <color key="textColor" red="0.0" green="0.0" blue="0.0" alpha="1" colorSpace="calibratedRGB"/>
                                <nil key="highlightedColor"/>
                            </label>
                        </subviews>
                        <color key="backgroundColor" white="0.66666666666666663" alpha="1" colorSpace="calibratedWhite"/>
                        <constraints>
                            <constraint firstItem="prS-ma-oED" firstAttribute="top" secondItem="hyZ-GS-b4n" secondAttribute="bottom" id="19F-YX-RbU"/>
                            <constraint firstItem="X6C-HN-QW9" firstAttribute="width" secondItem="2aB-zX-D0f" secondAttribute="width" multiplier="0.5" id="1Xi-1J-6MR"/>
                            <constraint firstItem="hyZ-GS-b4n" firstAttribute="leading" secondItem="dCG-4D-hbZ" secondAttribute="trailing" id="3SH-H5-ZCs"/>
                            <constraint firstItem="Lef-oq-6tF" firstAttribute="width" secondItem="2aB-zX-D0f" secondAttribute="width" multiplier="0.25" id="5y5-DV-EXv"/>
                            <constraint firstItem="rNb-Ii-Dre" firstAttribute="width" secondItem="2aB-zX-D0f" secondAttribute="width" multiplier="0.25" id="6UO-b4-URv"/>
                            <constraint firstItem="bkK-oc-Yvj" firstAttribute="leading" secondItem="CVO-3I-Mh2" secondAttribute="trailing" id="7k3-BL-prQ"/>
                            <constraint firstItem="cEb-GT-XMg" firstAttribute="leading" secondItem="2aB-zX-D0f" secondAttribute="leadingMargin" constant="-16" id="8l6-De-dbE"/>
                            <constraint firstItem="xws-I8-RiJ" firstAttribute="top" secondItem="BGU-Fc-pLc" secondAttribute="bottom" constant="28" id="9PT-aA-C9h"/>
                            <constraint firstItem="CVO-3I-Mh2" firstAttribute="top" secondItem="rK2-wv-Lxq" secondAttribute="bottom" id="A2X-8X-HfS"/>
                            <constraint firstItem="xws-I8-RiJ" firstAttribute="leading" secondItem="2aB-zX-D0f" secondAttribute="leadingMargin" id="AAa-aA-FH3"/>
                            <constraint firstItem="JfU-gs-Rj1" firstAttribute="leading" secondItem="w1G-BD-RaP" secondAttribute="trailing" id="BUu-IH-pV4"/>
                            <constraint firstAttribute="width" secondItem="rUw-vf-PNm" secondAttribute="width" multiplier="4" id="Bg7-VX-Rb5"/>
                            <constraint firstItem="rK2-wv-Lxq" firstAttribute="top" secondItem="JfU-gs-Rj1" secondAttribute="bottom" id="E1x-RJ-fD8"/>
                            <constraint firstItem="JfU-gs-Rj1" firstAttribute="width" secondItem="2aB-zX-D0f" secondAttribute="width" multiplier="0.25" id="EWv-rO-Qi1"/>
                            <constraint firstItem="CVO-3I-Mh2" firstAttribute="width" secondItem="2aB-zX-D0f" secondAttribute="width" multiplier="0.25" id="Edo-hk-4ts"/>
                            <constraint firstItem="ScB-JD-pYD" firstAttribute="top" secondItem="Bck-k4-Rnw" secondAttribute="bottom" id="O8r-r6-AI5"/>
                            <constraint firstAttribute="width" secondItem="ScB-JD-pYD" secondAttribute="width" multiplier="4" id="Of5-GX-yeW"/>
                            <constraint firstAttribute="trailingMargin" secondItem="prS-ma-oED" secondAttribute="trailing" constant="-16" id="QeY-5T-xfi"/>
                            <constraint firstAttribute="width" secondItem="w1G-BD-RaP" secondAttribute="width" multiplier="4" id="VsK-xG-FcO"/>
                            <constraint firstItem="LFx-RC-K1L" firstAttribute="top" secondItem="2nU-2T-o0z" secondAttribute="bottom" id="Wbg-YM-ePH"/>
                            <constraint firstItem="fYW-iZ-WBg" firstAttribute="leading" secondItem="X6C-HN-QW9" secondAttribute="trailing" id="XRz-eE-prF"/>
                            <constraint firstItem="Lef-oq-6tF" firstAttribute="leading" secondItem="ScB-JD-pYD" secondAttribute="trailing" id="Xhj-hj-xlv"/>
                            <constraint firstItem="2nU-2T-o0z" firstAttribute="top" secondItem="prS-ma-oED" secondAttribute="bottom" id="YT3-we-hDa"/>
                            <constraint firstAttribute="trailingMargin" secondItem="Lef-oq-6tF" secondAttribute="trailing" constant="-16" id="YVe-zZ-rpJ"/>
                            <constraint firstAttribute="trailingMargin" secondItem="6Od-LO-GKb" secondAttribute="trailing" constant="-16" id="YYt-hC-gKN"/>
                            <constraint firstItem="hyZ-GS-b4n" firstAttribute="top" secondItem="Lef-oq-6tF" secondAttribute="bottom" id="YxH-Sz-wBK"/>
                            <constraint firstItem="ood-rP-hyC" firstAttribute="leading" secondItem="rNb-Ii-Dre" secondAttribute="trailing" id="Yxb-GB-vCh"/>
                            <constraint firstItem="bkK-oc-Yvj" firstAttribute="width" secondItem="2aB-zX-D0f" secondAttribute="width" multiplier="0.25" id="Ze1-tk-JnN"/>
                            <constraint firstAttribute="width" secondItem="fYW-iZ-WBg" secondAttribute="width" multiplier="4" constant="1" id="aiA-Up-lJm"/>
                            <constraint firstItem="6Od-LO-GKb" firstAttribute="leading" secondItem="Bck-k4-Rnw" secondAttribute="trailing" id="c0U-9F-UVE"/>
                            <constraint firstItem="YZh-2c-lxk" firstAttribute="top" secondItem="BGU-Fc-pLc" secondAttribute="bottom" constant="8" symbolic="YES" id="c2C-vt-O44"/>
                            <constraint firstItem="w1G-BD-RaP" firstAttribute="top" secondItem="rNb-Ii-Dre" secondAttribute="bottom" id="cYd-Hw-gZi"/>
                            <constraint firstItem="JfU-gs-Rj1" firstAttribute="top" secondItem="ood-rP-hyC" secondAttribute="bottom" id="dCo-4f-e20"/>
                            <constraint firstItem="ood-rP-hyC" firstAttribute="width" secondItem="2aB-zX-D0f" secondAttribute="width" multiplier="0.25" id="dOo-b9-A1C"/>
                            <constraint firstItem="YZh-2c-lxk" firstAttribute="leading" secondItem="xws-I8-RiJ" secondAttribute="leading" id="fEF-N8-P6d"/>
                            <constraint firstItem="w1G-BD-RaP" firstAttribute="leading" secondItem="2aB-zX-D0f" secondAttribute="leadingMargin" constant="-16" id="fSF-8a-U5j"/>
                            <constraint firstItem="X6C-HN-QW9" firstAttribute="leading" secondItem="2aB-zX-D0f" secondAttribute="leadingMargin" constant="-16" id="fgg-RT-xp8"/>
                            <constraint firstItem="rNb-Ii-Dre" firstAttribute="top" secondItem="xws-I8-RiJ" secondAttribute="bottom" constant="8" id="g0o-Ye-EJ6"/>
                            <constraint firstAttribute="width" secondItem="2nU-2T-o0z" secondAttribute="width" multiplier="4" constant="1" id="gLZ-iH-P1M"/>
                            <constraint firstItem="rK2-wv-Lxq" firstAttribute="leading" secondItem="rUw-vf-PNm" secondAttribute="trailing" id="gZb-JV-S97"/>
                            <constraint firstItem="rUw-vf-PNm" firstAttribute="top" secondItem="w1G-BD-RaP" secondAttribute="bottom" id="gmy-h3-c0P"/>
                            <constraint firstAttribute="trailingMargin" secondItem="hyZ-GS-b4n" secondAttribute="trailing" constant="-16" id="hU6-SH-5Jd"/>
                            <constraint firstItem="xws-I8-RiJ" firstAttribute="trailing" secondItem="2aB-zX-D0f" secondAttribute="trailingMargin" id="jPI-v2-MQO"/>
                            <constraint firstAttribute="width" secondItem="hyZ-GS-b4n" secondAttribute="width" multiplier="4" id="jU8-UQ-CVh"/>
                            <constraint firstItem="X6C-HN-QW9" firstAttribute="top" secondItem="cEb-GT-XMg" secondAttribute="bottom" id="kfz-93-2aV"/>
                            <constraint firstItem="cEb-GT-XMg" firstAttribute="top" secondItem="rUw-vf-PNm" secondAttribute="bottom" id="lAe-vl-ibd"/>
                            <constraint firstItem="Lef-oq-6tF" firstAttribute="top" secondItem="6Od-LO-GKb" secondAttribute="bottom" id="leB-OZ-sOB"/>
                            <constraint firstItem="LFx-RC-K1L" firstAttribute="top" secondItem="X6C-HN-QW9" secondAttribute="bottom" id="mKH-O8-Rcn"/>
                            <constraint firstItem="dCG-4D-hbZ" firstAttribute="top" secondItem="ScB-JD-pYD" secondAttribute="bottom" id="o9H-jI-OfN"/>
                            <constraint firstItem="CVO-3I-Mh2" firstAttribute="leading" secondItem="cEb-GT-XMg" secondAttribute="trailing" id="pzB-qX-XDt"/>
                            <constraint firstItem="rNb-Ii-Dre" firstAttribute="leading" secondItem="2aB-zX-D0f" secondAttribute="leadingMargin" constant="-16" id="rEG-5j-cKX"/>
                            <constraint firstItem="dCG-4D-hbZ" firstAttribute="width" secondItem="2aB-zX-D0f" secondAttribute="width" multiplier="0.25" id="tIw-Wc-o5Y"/>
                            <constraint firstItem="Bck-k4-Rnw" firstAttribute="width" secondItem="2aB-zX-D0f" secondAttribute="width" multiplier="0.25" id="u2H-CZ-AhP"/>
                            <constraint firstItem="LFx-RC-K1L" firstAttribute="top" secondItem="fYW-iZ-WBg" secondAttribute="bottom" id="v5P-Ga-JLx"/>
                            <constraint firstItem="cEb-GT-XMg" firstAttribute="width" secondItem="2aB-zX-D0f" secondAttribute="width" multiplier="0.25" id="vsj-Qb-St6"/>
                            <constraint firstAttribute="trailingMargin" secondItem="2nU-2T-o0z" secondAttribute="trailing" constant="-16" id="wJb-zH-Ld3"/>
                            <constraint firstAttribute="width" secondItem="6Od-LO-GKb" secondAttribute="width" multiplier="4" id="wb6-ee-SbK"/>
                            <constraint firstItem="fYW-iZ-WBg" firstAttribute="top" secondItem="bkK-oc-Yvj" secondAttribute="bottom" id="wql-9W-wt1"/>
                            <constraint firstItem="rK2-wv-Lxq" firstAttribute="width" secondItem="2aB-zX-D0f" secondAttribute="width" multiplier="0.25" id="x9Z-go-ezU"/>
                            <constraint firstItem="X6C-HN-QW9" firstAttribute="top" secondItem="CVO-3I-Mh2" secondAttribute="bottom" id="xJN-iL-mp3"/>
                            <constraint firstItem="bkK-oc-Yvj" firstAttribute="top" secondItem="dCG-4D-hbZ" secondAttribute="bottom" id="xSQ-kM-i0y"/>
                            <constraint firstItem="rUw-vf-PNm" firstAttribute="leading" secondItem="2aB-zX-D0f" secondAttribute="leadingMargin" constant="-16" id="xtL-Oh-5l2"/>
                            <constraint firstItem="prS-ma-oED" firstAttribute="width" secondItem="2aB-zX-D0f" secondAttribute="width" multiplier="0.25" id="y31-8t-Nvu"/>
                            <constraint firstItem="YZh-2c-lxk" firstAttribute="trailing" secondItem="xws-I8-RiJ" secondAttribute="trailing" id="zjQ-8H-XyV"/>
                        </constraints>
                    </view>
                    <navigationItem key="navigationItem" title="Calculator" id="f5N-0y-Z8w"/>
                    <connections>
                        <outlet property="allClearButton" destination="rNb-Ii-Dre" id="4s2-ak-hmP"/>
                        <outlet property="changeSignButton" destination="ood-rP-hyC" id="DVh-Lx-YA6"/>
                        <outlet property="divideButton" destination="6Od-LO-GKb" id="TJl-SF-xDG"/>
                        <outlet property="dotButton" destination="fYW-iZ-WBg" id="8gh-Bh-xnH"/>
                        <outlet property="eightButton" destination="JfU-gs-Rj1" id="lfN-Lb-3rB"/>
                        <outlet property="equalButton" destination="2nU-2T-o0z" id="d5s-aq-IZb"/>
                        <outlet property="fiveButton" destination="rK2-wv-Lxq" id="97z-os-7bw"/>
                        <outlet property="fourButton" destination="rUw-vf-PNm" id="7xg-NF-12b"/>
                        <outlet property="lastSignLabel" destination="YZh-2c-lxk" id="9eW-Xe-JWt"/>
                        <outlet property="minusButton" destination="hyZ-GS-b4n" id="hg4-5p-4PH"/>
                        <outlet property="multiplyButton" destination="Lef-oq-6tF" id="LJ7-bN-1Ok"/>
                        <outlet property="nineButton" destination="ScB-JD-pYD" id="qEp-ke-pJD"/>
                        <outlet property="oneButton" destination="cEb-GT-XMg" id="7ND-Jm-7he"/>
                        <outlet property="percentButton" destination="Bck-k4-Rnw" id="2HI-1N-V3v"/>
                        <outlet property="plusButton" destination="prS-ma-oED" id="wsH-hh-cHi"/>
                        <outlet property="resultLabel" destination="xws-I8-RiJ" id="X21-5l-a8h"/>
                        <outlet property="sevenButton" destination="w1G-BD-RaP" id="vbU-5M-YfS"/>
                        <outlet property="sixButton" destination="dCG-4D-hbZ" id="i6m-PM-MEL"/>
                        <outlet property="threeButton" destination="bkK-oc-Yvj" id="jWX-5p-rc3"/>
                        <outlet property="twoButton" destination="CVO-3I-Mh2" id="HdU-aP-840"/>
                        <outlet property="zeroButton" destination="X6C-HN-QW9" id="Jy2-qg-wIn"/>
                    </connections>
                </viewController>
                <placeholder placeholderIdentifier="IBFirstResponder" id="Hlb-0U-7wp" sceneMemberID="firstResponder"/>
            </objects>
            <point key="canvasLocation" x="151" y="296"/>
        </scene>
    </scenes>
</document><|MERGE_RESOLUTION|>--- conflicted
+++ resolved
@@ -1,14 +1,8 @@
 <?xml version="1.0" encoding="UTF-8" standalone="no"?>
-<<<<<<< HEAD
-<document type="com.apple.InterfaceBuilder3.CocoaTouch.Storyboard.XIB" version="3.0" toolsVersion="8173.3" systemVersion="14F27" targetRuntime="iOS.CocoaTouch" propertyAccessControl="none" useAutolayout="YES" initialViewController="E5v-jn-n2n">
-    <dependencies>
-        <plugIn identifier="com.apple.InterfaceBuilder.IBCocoaTouchPlugin" version="8142"/>
-=======
 <document type="com.apple.InterfaceBuilder3.CocoaTouch.Storyboard.XIB" version="3.0" toolsVersion="7706" systemVersion="14F25a" targetRuntime="iOS.CocoaTouch" propertyAccessControl="none" useAutolayout="YES" initialViewController="E5v-jn-n2n">
     <dependencies>
         <plugIn identifier="com.apple.InterfaceBuilder.IBCocoaTouchPlugin" version="7703"/>
         <capability name="Aspect ratio constraints" minToolsVersion="5.1"/>
->>>>>>> fe3b7ab3
         <capability name="Constraints to layout margins" minToolsVersion="6.0"/>
         <capability name="Constraints with non-1.0 multipliers" minToolsVersion="5.1"/>
     </dependencies>
@@ -46,10 +40,9 @@
                                 <color key="backgroundColor" white="1" alpha="1" colorSpace="calibratedWhite"/>
                                 <prototypes>
                                     <tableViewCell contentMode="scaleToFill" selectionStyle="default" indentationWidth="10" reuseIdentifier="Cell" id="Pbx-dk-7Jc">
-                                        <rect key="frame" x="0.0" y="86" width="320" height="44"/>
+                                        <rect key="frame" x="0.0" y="0.0" width="320" height="44"/>
                                         <autoresizingMask key="autoresizingMask"/>
                                         <tableViewCellContentView key="contentView" opaque="NO" clipsSubviews="YES" multipleTouchEnabled="YES" contentMode="center" tableViewCell="Pbx-dk-7Jc" id="gCd-uh-Y2z">
-                                            <rect key="frame" x="0.0" y="0.0" width="320" height="43.5"/>
                                             <autoresizingMask key="autoresizingMask"/>
                                         </tableViewCellContentView>
                                         <accessibility key="accessibilityConfiguration">
@@ -267,17 +260,13 @@
                                 </collectionViewFlowLayout>
                                 <cells>
                                     <collectionViewCell opaque="NO" clipsSubviews="YES" multipleTouchEnabled="YES" contentMode="center" reuseIdentifier="Cell" id="aNq-h7-r3z" customClass="NumberCell" customModule="RxExample_iOS" customModuleProvider="target">
-<<<<<<< HEAD
-                                        <rect key="frame" x="26.5" y="25" width="55" height="35"/>
-=======
                                         <rect key="frame" x="0.0" y="0.0" width="50" height="50"/>
->>>>>>> fe3b7ab3
                                         <autoresizingMask key="autoresizingMask"/>
                                         <view key="contentView" opaque="NO" clipsSubviews="YES" multipleTouchEnabled="YES" contentMode="center">
                                             <rect key="frame" x="0.0" y="0.0" width="55" height="35"/>
                                             <autoresizingMask key="autoresizingMask"/>
                                             <subviews>
-                                                <label opaque="NO" userInteractionEnabled="NO" contentMode="left" horizontalHuggingPriority="251" verticalHuggingPriority="251" text="Label" lineBreakMode="tailTruncation" baselineAdjustment="alignBaselines" adjustsFontSizeToFit="NO" translatesAutoresizingMaskIntoConstraints="NO" id="vIm-V4-xJI">
+                                                <label opaque="NO" userInteractionEnabled="NO" contentMode="left" horizontalHuggingPriority="251" verticalHuggingPriority="251" misplaced="YES" text="Label" lineBreakMode="tailTruncation" baselineAdjustment="alignBaselines" adjustsFontSizeToFit="NO" translatesAutoresizingMaskIntoConstraints="NO" id="vIm-V4-xJI">
                                                     <rect key="frame" x="7" y="8" width="42" height="21"/>
                                                     <fontDescription key="fontDescription" type="system" pointSize="17"/>
                                                     <color key="textColor" red="0.0" green="0.0" blue="0.0" alpha="1" colorSpace="calibratedRGB"/>
@@ -299,7 +288,7 @@
                                     <rect key="frame" x="0.0" y="0.0" width="108" height="25"/>
                                     <autoresizingMask key="autoresizingMask"/>
                                     <subviews>
-                                        <label opaque="NO" userInteractionEnabled="NO" contentMode="left" horizontalHuggingPriority="251" verticalHuggingPriority="251" text="Label" lineBreakMode="tailTruncation" baselineAdjustment="alignBaselines" adjustsFontSizeToFit="NO" translatesAutoresizingMaskIntoConstraints="NO" id="Dob-Ct-qBk">
+                                        <label opaque="NO" userInteractionEnabled="NO" contentMode="left" horizontalHuggingPriority="251" verticalHuggingPriority="251" misplaced="YES" text="Label" lineBreakMode="tailTruncation" baselineAdjustment="alignBaselines" adjustsFontSizeToFit="NO" translatesAutoresizingMaskIntoConstraints="NO" id="Dob-Ct-qBk">
                                             <rect key="frame" x="33" y="3" width="42" height="21"/>
                                             <fontDescription key="fontDescription" type="system" pointSize="17"/>
                                             <color key="textColor" red="0.98431372549999996" green="0.98431372549999996" blue="0.94901960780000005" alpha="1" colorSpace="calibratedRGB"/>
@@ -363,21 +352,17 @@
                             <tableViewSection headerTitle="iPhone Examples" footerTitle="Showcase examples for Rx. You can easily test for proper resource cleanup during popping of the navigation stack" id="QC3-bK-dI7">
                                 <cells>
                                     <tableViewCell contentMode="scaleToFill" selectionStyle="default" accessoryType="disclosureIndicator" indentationWidth="10" textLabel="LN4-l3-ara" detailTextLabel="BaB-5r-hmY" style="IBUITableViewCellStyleSubtitle" id="Hab-23-dUs">
-                                        <rect key="frame" x="0.0" y="113.5" width="320" height="44"/>
                                         <autoresizingMask key="autoresizingMask"/>
                                         <tableViewCellContentView key="contentView" opaque="NO" clipsSubviews="YES" multipleTouchEnabled="YES" contentMode="center" tableViewCell="Hab-23-dUs" id="5ox-J8-FhR">
-                                            <rect key="frame" x="0.0" y="0.0" width="287" height="43.5"/>
                                             <autoresizingMask key="autoresizingMask"/>
                                             <subviews>
                                                 <label opaque="NO" multipleTouchEnabled="YES" contentMode="left" text="GitHub Signup" lineBreakMode="tailTruncation" baselineAdjustment="alignBaselines" adjustsFontSizeToFit="NO" id="LN4-l3-ara">
-                                                    <rect key="frame" x="15" y="6" width="106" height="19.5"/>
                                                     <autoresizingMask key="autoresizingMask" flexibleMaxX="YES" flexibleMaxY="YES"/>
                                                     <fontDescription key="fontDescription" type="system" pointSize="16"/>
                                                     <color key="textColor" red="0.0" green="0.0" blue="0.0" alpha="1" colorSpace="calibratedRGB"/>
                                                     <nil key="highlightedColor"/>
                                                 </label>
                                                 <label opaque="NO" multipleTouchEnabled="YES" contentMode="left" text="View Controller Example" lineBreakMode="tailTruncation" baselineAdjustment="alignBaselines" adjustsFontSizeToFit="NO" id="BaB-5r-hmY">
-                                                    <rect key="frame" x="15" y="25.5" width="128" height="13.5"/>
                                                     <autoresizingMask key="autoresizingMask" flexibleMaxX="YES" flexibleMaxY="YES"/>
                                                     <fontDescription key="fontDescription" type="system" pointSize="11"/>
                                                     <color key="textColor" red="0.0" green="0.0" blue="0.0" alpha="1" colorSpace="calibratedRGB"/>
@@ -389,35 +374,18 @@
                                             <segue destination="dHR-mS-HCG" kind="push" id="rAe-JJ-Q7U"/>
                                         </connections>
                                     </tableViewCell>
-<<<<<<< HEAD
-                                    <tableViewCell contentMode="scaleToFill" selectionStyle="default" accessoryType="disclosureIndicator" indentationWidth="10" textLabel="pxT-4B-gDc" detailTextLabel="xZJ-Xt-MqD" style="IBUITableViewCellStyleSubtitle" id="yAf-eB-mRo">
-                                        <rect key="frame" x="0.0" y="157.5" width="320" height="44"/>
-                                        <autoresizingMask key="autoresizingMask"/>
-                                        <tableViewCellContentView key="contentView" opaque="NO" clipsSubviews="YES" multipleTouchEnabled="YES" contentMode="center" tableViewCell="yAf-eB-mRo" id="M3Y-AJ-f8i">
-                                            <rect key="frame" x="0.0" y="0.0" width="287" height="43.5"/>
-                                            <autoresizingMask key="autoresizingMask"/>
-                                            <subviews>
-                                                <label opaque="NO" multipleTouchEnabled="YES" contentMode="left" text="Search Wikipedia" lineBreakMode="tailTruncation" baselineAdjustment="alignBaselines" adjustsFontSizeToFit="NO" id="pxT-4B-gDc">
-                                                    <rect key="frame" x="15" y="6" width="126" height="19.5"/>
-=======
                                     <tableViewCell contentMode="scaleToFill" selectionStyle="default" accessoryType="disclosureIndicator" indentationWidth="10" textLabel="x4u-zK-muO" detailTextLabel="nuf-1K-ITV" style="IBUITableViewCellStyleSubtitle" id="HTx-Ei-Vlj">
                                         <autoresizingMask key="autoresizingMask"/>
                                         <tableViewCellContentView key="contentView" opaque="NO" clipsSubviews="YES" multipleTouchEnabled="YES" contentMode="center" tableViewCell="HTx-Ei-Vlj" id="kc9-g3-Zfl">
                                             <autoresizingMask key="autoresizingMask"/>
                                             <subviews>
                                                 <label opaque="NO" multipleTouchEnabled="YES" contentMode="left" text="Master Detail &amp; reactive DataSource" lineBreakMode="tailTruncation" baselineAdjustment="alignBaselines" adjustsFontSizeToFit="NO" id="x4u-zK-muO">
->>>>>>> fe3b7ab3
                                                     <autoresizingMask key="autoresizingMask" flexibleMaxX="YES" flexibleMaxY="YES"/>
                                                     <fontDescription key="fontDescription" type="system" pointSize="16"/>
                                                     <color key="textColor" red="0.0" green="0.0" blue="0.0" alpha="1" colorSpace="calibratedRGB"/>
                                                     <nil key="highlightedColor"/>
                                                 </label>
-<<<<<<< HEAD
-                                                <label opaque="NO" multipleTouchEnabled="YES" contentMode="left" text="MVVM Example" lineBreakMode="tailTruncation" baselineAdjustment="alignBaselines" adjustsFontSizeToFit="NO" id="xZJ-Xt-MqD">
-                                                    <rect key="frame" x="15" y="25.5" width="82" height="13.5"/>
-=======
                                                 <label opaque="NO" multipleTouchEnabled="YES" contentMode="left" text="Table View Master Detail Example" lineBreakMode="tailTruncation" baselineAdjustment="alignBaselines" adjustsFontSizeToFit="NO" id="nuf-1K-ITV">
->>>>>>> fe3b7ab3
                                                     <autoresizingMask key="autoresizingMask" flexibleMaxX="YES" flexibleMaxY="YES"/>
                                                     <fontDescription key="fontDescription" type="system" pointSize="11"/>
                                                     <color key="textColor" red="0.0" green="0.0" blue="0.0" alpha="1" colorSpace="calibratedRGB"/>
@@ -429,35 +397,18 @@
                                             <segue destination="bZo-ey-Nha" kind="push" id="S82-xv-fWe"/>
                                         </connections>
                                     </tableViewCell>
-<<<<<<< HEAD
-                                    <tableViewCell contentMode="scaleToFill" selectionStyle="none" accessoryType="disclosureIndicator" indentationWidth="10" textLabel="x4u-zK-muO" detailTextLabel="nuf-1K-ITV" style="IBUITableViewCellStyleSubtitle" id="HTx-Ei-Vlj">
-                                        <rect key="frame" x="0.0" y="201.5" width="320" height="44"/>
-                                        <autoresizingMask key="autoresizingMask"/>
-                                        <tableViewCellContentView key="contentView" opaque="NO" clipsSubviews="YES" multipleTouchEnabled="YES" contentMode="center" tableViewCell="HTx-Ei-Vlj" id="kc9-g3-Zfl">
-                                            <rect key="frame" x="0.0" y="0.0" width="287" height="43.5"/>
-                                            <autoresizingMask key="autoresizingMask"/>
-                                            <subviews>
-                                                <label opaque="NO" multipleTouchEnabled="YES" contentMode="left" text="Master Detail &amp; reactive DataSource" lineBreakMode="tailTruncation" baselineAdjustment="alignBaselines" adjustsFontSizeToFit="NO" id="x4u-zK-muO">
-                                                    <rect key="frame" x="15" y="6" width="262.5" height="19.5"/>
-=======
                                     <tableViewCell contentMode="scaleToFill" selectionStyle="default" accessoryType="disclosureIndicator" indentationWidth="10" textLabel="ufL-YX-dKF" detailTextLabel="efq-eT-ETM" style="IBUITableViewCellStyleSubtitle" id="Egb-OL-S5e">
                                         <autoresizingMask key="autoresizingMask"/>
                                         <tableViewCellContentView key="contentView" opaque="NO" clipsSubviews="YES" multipleTouchEnabled="YES" contentMode="center" tableViewCell="Egb-OL-S5e" id="Y1z-Y7-dLh">
                                             <autoresizingMask key="autoresizingMask"/>
                                             <subviews>
                                                 <label opaque="NO" multipleTouchEnabled="YES" contentMode="left" text="Calculator" lineBreakMode="tailTruncation" baselineAdjustment="alignBaselines" adjustsFontSizeToFit="NO" id="ufL-YX-dKF">
->>>>>>> fe3b7ab3
                                                     <autoresizingMask key="autoresizingMask" flexibleMaxX="YES" flexibleMaxY="YES"/>
                                                     <fontDescription key="fontDescription" type="system" pointSize="16"/>
                                                     <color key="textColor" red="0.0" green="0.0" blue="0.0" alpha="1" colorSpace="calibratedRGB"/>
                                                     <nil key="highlightedColor"/>
                                                 </label>
-<<<<<<< HEAD
-                                                <label opaque="NO" multipleTouchEnabled="YES" contentMode="left" text="Table View Master Detail Example" lineBreakMode="tailTruncation" baselineAdjustment="alignBaselines" adjustsFontSizeToFit="NO" id="nuf-1K-ITV">
-                                                    <rect key="frame" x="15" y="25.5" width="177" height="13.5"/>
-=======
                                                 <label opaque="NO" multipleTouchEnabled="YES" contentMode="left" text="Stateless calculator example" lineBreakMode="tailTruncation" baselineAdjustment="alignBaselines" adjustsFontSizeToFit="NO" id="efq-eT-ETM">
->>>>>>> fe3b7ab3
                                                     <autoresizingMask key="autoresizingMask" flexibleMaxX="YES" flexibleMaxY="YES"/>
                                                     <fontDescription key="fontDescription" type="system" pointSize="11"/>
                                                     <color key="textColor" red="0.0" green="0.0" blue="0.0" alpha="1" colorSpace="calibratedRGB"/>
@@ -466,9 +417,6 @@
                                             </subviews>
                                         </tableViewCellContentView>
                                         <connections>
-<<<<<<< HEAD
-                                            <segue destination="bZo-ey-Nha" kind="push" id="RsC-bM-gga"/>
-=======
                                             <segue destination="ErT-E8-uY3" kind="push" id="3is-Gn-lDH"/>
                                         </connections>
                                     </tableViewCell>
@@ -493,25 +441,20 @@
                                         </tableViewCellContentView>
                                         <connections>
                                             <segue destination="Iwo-im-m6d" kind="push" identifier="ShowWikipediaSearch" id="Gfh-zm-u0w"/>
->>>>>>> fe3b7ab3
                                         </connections>
                                     </tableViewCell>
-                                    <tableViewCell contentMode="scaleToFill" selectionStyle="none" accessoryType="disclosureIndicator" indentationWidth="10" textLabel="siT-mr-b8A" detailTextLabel="BSH-sG-bpY" style="IBUITableViewCellStyleSubtitle" id="VBq-7j-4vQ">
-                                        <rect key="frame" x="0.0" y="245.5" width="320" height="44"/>
+                                    <tableViewCell contentMode="scaleToFill" selectionStyle="default" accessoryType="disclosureIndicator" indentationWidth="10" textLabel="siT-mr-b8A" detailTextLabel="BSH-sG-bpY" style="IBUITableViewCellStyleSubtitle" id="VBq-7j-4vQ">
                                         <autoresizingMask key="autoresizingMask"/>
                                         <tableViewCellContentView key="contentView" opaque="NO" clipsSubviews="YES" multipleTouchEnabled="YES" contentMode="center" tableViewCell="VBq-7j-4vQ" id="m7h-NW-UnD">
-                                            <rect key="frame" x="0.0" y="0.0" width="287" height="43.5"/>
                                             <autoresizingMask key="autoresizingMask"/>
                                             <subviews>
                                                 <label opaque="NO" multipleTouchEnabled="YES" contentMode="left" text="API wrappers" lineBreakMode="tailTruncation" baselineAdjustment="alignBaselines" adjustsFontSizeToFit="NO" id="siT-mr-b8A">
-                                                    <rect key="frame" x="15" y="6" width="96.5" height="19.5"/>
                                                     <autoresizingMask key="autoresizingMask" flexibleMaxX="YES" flexibleMaxY="YES"/>
                                                     <fontDescription key="fontDescription" type="system" pointSize="16"/>
                                                     <color key="textColor" red="0.0" green="0.0" blue="0.0" alpha="1" colorSpace="calibratedRGB"/>
                                                     <nil key="highlightedColor"/>
                                                 </label>
                                                 <label opaque="NO" multipleTouchEnabled="YES" contentMode="left" text="API wrappers Example" lineBreakMode="tailTruncation" baselineAdjustment="alignBaselines" adjustsFontSizeToFit="NO" id="BSH-sG-bpY">
-                                                    <rect key="frame" x="15" y="25.5" width="117" height="13.5"/>
                                                     <autoresizingMask key="autoresizingMask" flexibleMaxX="YES" flexibleMaxY="YES"/>
                                                     <fontDescription key="fontDescription" type="system" pointSize="11"/>
                                                     <color key="textColor" red="0.0" green="0.0" blue="0.0" alpha="1" colorSpace="calibratedRGB"/>
@@ -520,29 +463,25 @@
                                             </subviews>
                                         </tableViewCellContentView>
                                         <connections>
-                                            <segue destination="J6V-0T-aRq" kind="push" id="oFE-hN-hwl"/>
+                                            <segue destination="J6V-0T-aRq" kind="push" id="jyD-mL-MWs"/>
                                         </connections>
                                     </tableViewCell>
                                 </cells>
                             </tableViewSection>
                             <tableViewSection headerTitle="iPad Examples" footerTitle="Showcase examples for Rx. You can easily test for proper resource cleanup during popping of the navigation stack" id="dLK-dJ-eIx">
                                 <cells>
-                                    <tableViewCell contentMode="scaleToFill" selectionStyle="none" accessoryType="disclosureIndicator" indentationWidth="10" textLabel="vX5-dK-JyH" detailTextLabel="Ilb-8Z-x8X" style="IBUITableViewCellStyleSubtitle" id="i2V-3v-lig">
-                                        <rect key="frame" x="0.0" y="388" width="320" height="44"/>
+                                    <tableViewCell contentMode="scaleToFill" selectionStyle="default" accessoryType="disclosureIndicator" indentationWidth="10" textLabel="vX5-dK-JyH" detailTextLabel="Ilb-8Z-x8X" style="IBUITableViewCellStyleSubtitle" id="i2V-3v-lig">
                                         <autoresizingMask key="autoresizingMask"/>
                                         <tableViewCellContentView key="contentView" opaque="NO" clipsSubviews="YES" multipleTouchEnabled="YES" contentMode="center" tableViewCell="i2V-3v-lig" id="ysT-9y-Klh">
-                                            <rect key="frame" x="0.0" y="0.0" width="287" height="43.5"/>
                                             <autoresizingMask key="autoresizingMask"/>
                                             <subviews>
                                                 <label opaque="NO" multipleTouchEnabled="YES" contentMode="left" text="Reactive partial updates" lineBreakMode="tailTruncation" baselineAdjustment="alignBaselines" adjustsFontSizeToFit="NO" id="vX5-dK-JyH">
-                                                    <rect key="frame" x="15" y="6" width="175" height="19.5"/>
                                                     <autoresizingMask key="autoresizingMask" flexibleMaxX="YES" flexibleMaxY="YES"/>
                                                     <fontDescription key="fontDescription" type="system" pointSize="16"/>
                                                     <color key="textColor" red="0.0" green="0.0" blue="0.0" alpha="1" colorSpace="calibratedRGB"/>
                                                     <nil key="highlightedColor"/>
                                                 </label>
                                                 <label opaque="NO" multipleTouchEnabled="YES" contentMode="left" text="Table and Collection view with partial updates" lineBreakMode="tailTruncation" baselineAdjustment="alignBaselines" adjustsFontSizeToFit="NO" id="Ilb-8Z-x8X">
-                                                    <rect key="frame" x="15" y="25.5" width="241" height="13.5"/>
                                                     <autoresizingMask key="autoresizingMask" flexibleMaxX="YES" flexibleMaxY="YES"/>
                                                     <fontDescription key="fontDescription" type="system" pointSize="11"/>
                                                     <color key="textColor" red="0.0" green="0.0" blue="0.0" alpha="1" colorSpace="calibratedRGB"/>
@@ -551,7 +490,7 @@
                                             </subviews>
                                         </tableViewCellContentView>
                                         <connections>
-                                            <segue destination="HRf-Xk-9iT" kind="push" id="JsE-oF-S0j"/>
+                                            <segue destination="HRf-Xk-9iT" kind="push" id="p9g-fe-b3Y"/>
                                         </connections>
                                     </tableViewCell>
                                 </cells>
@@ -1088,4 +1027,9 @@
             <point key="canvasLocation" x="151" y="296"/>
         </scene>
     </scenes>
+    <simulatedMetricsContainer key="defaultSimulatedMetrics">
+        <simulatedStatusBarMetrics key="statusBar"/>
+        <simulatedOrientationMetrics key="orientation"/>
+        <simulatedScreenMetrics key="destination" type="retina4"/>
+    </simulatedMetricsContainer>
 </document>