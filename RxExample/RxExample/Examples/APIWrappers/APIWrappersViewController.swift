//
//  APIWrappersViewController.swift
//  RxExample
//
//  Created by Carlos García on 8/7/15.
//  Copyright (c) 2015 Krunoslav Zaher. All rights reserved.
//

import UIKit
import CoreLocation
#if !RX_NO_MODULE
import RxSwift
import RxCocoa
#endif

extension UILabel {
    public override var accessibilityValue: String! {
        get {
            return self.text
        }
        set {
            self.text = newValue
            self.accessibilityValue = newValue
        }
    }
}

class APIWrappersViewController: ViewController {
    
    @IBOutlet weak var debugLabel: UILabel!
    
    @IBOutlet weak var openActionSheet: UIButton!
    
    @IBOutlet weak var openAlertView: UIButton!
    
    @IBOutlet weak var bbitem: UIBarButtonItem!
    
    @IBOutlet weak var segmentedControl: UISegmentedControl!
    
    @IBOutlet weak var switcher: UISwitch!
    
    @IBOutlet weak var button: UIButton!
    
    @IBOutlet weak var slider: UISlider!
    
    @IBOutlet weak var textField: UITextField!
    
    @IBOutlet weak var datePicker: UIDatePicker!
    
    @IBOutlet weak var mypan: UIPanGestureRecognizer!
    
    let disposeBag = DisposeBag()
    
    let manager = CLLocationManager()
    
    override func viewDidLoad() {
        super.viewDidLoad()
        
        datePicker.date = NSDate(timeIntervalSince1970: 0)
        
        let ash = UIActionSheet(title: "Title", delegate: nil, cancelButtonTitle: "Cancel", destructiveButtonTitle: "OK")
        let av = UIAlertView(title: "Title", message: "The message", delegate: nil, cancelButtonTitle: "Cancel", otherButtonTitles: "OK", "Two", "Three", "Four", "Five")
        
        openActionSheet.rx_tap
            >- subscribeNext { x in 
                ash.showInView(self.view)
            }
            >- disposeBag.addDisposable
        
        openAlertView.rx_tap
            >- subscribeNext { x in 
                av.show()
            }
            >- disposeBag.addDisposable
        
        // MARK: UIActionSheet
        
        ash.rx_clickedButtonAtIndex
<<<<<<< HEAD
            >- subscribeNext { x in 
                print("UIActionSheet clickedButtonAtIndex \(x)")
=======
            >- subscribeNext { [weak self] x in 
                self?.debug("UIActionSheet clickedButtonAtIndex \(x)")
>>>>>>> f978d02c
            }
            >- disposeBag.addDisposable
        
        ash.rx_willDismissWithButtonIndex
<<<<<<< HEAD
            >- subscribeNext { x in 
                print("UIActionSheet willDismissWithButtonIndex \(x)")
=======
            >- subscribeNext { [weak self] x in 
                self?.debug("UIActionSheet willDismissWithButtonIndex \(x)")
>>>>>>> f978d02c
            }
            >- disposeBag.addDisposable
        
        ash.rx_didDismissWithButtonIndex
<<<<<<< HEAD
            >- subscribeNext { x in 
                print("UIActionSheet didDismissWithButtonIndex \(x)")
                
                av.show()
=======
            >- subscribeNext { [weak self] x in 
                self?.debug("UIActionSheet didDismissWithButtonIndex \(x)")
>>>>>>> f978d02c
            }
            >- disposeBag.addDisposable
        
        
        // MARK: UIAlertView
        
        av.rx_clickedButtonAtIndex
<<<<<<< HEAD
            >- subscribeNext { x in 
                print("UIAlertView clickedButtonAtIndex \(x)")
=======
            >- subscribeNext { [weak self] x in 
                self?.debug("UIAlertView clickedButtonAtIndex \(x)")
>>>>>>> f978d02c
            }
            >- disposeBag.addDisposable
        
        av.rx_willDismissWithButtonIndex
<<<<<<< HEAD
            >- subscribeNext { x in 
                print("UIAlertView willDismissWithButtonIndex \(x)")
=======
            >- subscribeNext { [weak self] x in 
                self?.debug("UIAlertView willDismissWithButtonIndex \(x)")
>>>>>>> f978d02c
            }
            >- disposeBag.addDisposable
        
        av.rx_didDismissWithButtonIndex
<<<<<<< HEAD
            >- subscribeNext { x in 
                print("UIAlertView didDismissWithButtonIndex \(x)")
=======
            >- subscribeNext { [weak self] x in 
                self?.debug("UIAlertView didDismissWithButtonIndex \(x)")
>>>>>>> f978d02c
            }
            >- disposeBag.addDisposable
        
        
        
        
        
        
        
        // MARK: UIBarButtonItem
        
        bbitem.rx_tap
<<<<<<< HEAD
            >- subscribeNext { x in 
                print("UIBarButtonItem Tapped")
=======
            >- subscribeNext { [weak self] x in 
                self?.debug("UIBarButtonItem Tapped")
>>>>>>> f978d02c
            }
            >- disposeBag.addDisposable
        
        // MARK: UISegmentedControl
        
        segmentedControl.rx_value
<<<<<<< HEAD
            >- subscribeNext { x in 
                print("UISegmentedControl value \(x)")
=======
            >- subscribeNext { [weak self] x in 
                self?.debug("UISegmentedControl value \(x)")
>>>>>>> f978d02c
            }
            >- disposeBag.addDisposable
        
        
        // MARK: UISwitch
        
        switcher.rx_value
<<<<<<< HEAD
            >- subscribeNext { x in 
                print("UISwitch value \(x)")
=======
            >- subscribeNext { [weak self] x in 
                self?.debug("UISwitch value \(x)")
>>>>>>> f978d02c
            }
            >- disposeBag.addDisposable
        
        
        // MARK: UIButton
        
        button.rx_tap
<<<<<<< HEAD
            >- subscribeNext { x in 
                print("UIButton Tapped")
=======
            >- subscribeNext { [weak self] x in 
                self?.debug("UIButton Tapped")
>>>>>>> f978d02c
            }
            >- disposeBag.addDisposable
        
        
        // MARK: UISlider
        
        slider.rx_value
<<<<<<< HEAD
            >- subscribeNext { x in 
                print("UISlider value \(x)")
=======
            >- subscribeNext { [weak self] x in 
                self?.debug("UISlider value \(x)")
>>>>>>> f978d02c
            }
            >- disposeBag.addDisposable
        
        
        // MARK: UIDatePicker
        
        datePicker.rx_date
<<<<<<< HEAD
            >- subscribeNext { x in 
                print("UIDatePicker date \(x)")
=======
            >- subscribeNext { [weak self] x in 
                self?.debug("UIDatePicker date \(x)")
>>>>>>> f978d02c
            }
            >- disposeBag.addDisposable
        
        
        // MARK: UITextField
        
        textField.rx_text
<<<<<<< HEAD
            >- subscribeNext { [unowned self] x in
                print("UITextField text \(x)")
                self.textField.resignFirstResponder()
=======
            >- subscribeNext { [weak self] x in 
                self?.debug("UITextField text \(x)")
                self?.textField.resignFirstResponder()
>>>>>>> f978d02c
            }
            >- disposeBag.addDisposable
        
        
        // MARK: UIGestureRecognizer
        
        mypan.rx_event
<<<<<<< HEAD
            >- subscribeNext { x in 
                print("UIGestureRecognizer event \(x)")
=======
            >- subscribeNext { [weak self] x in 
                self?.debug("UIGestureRecognizer event \(x.state)")
>>>>>>> f978d02c
            }
            >- disposeBag.addDisposable
        
        
        // MARK: CLLocationManager
        
        
        if manager.respondsToSelector("requestWhenInUseAuthorization") {
            manager.requestWhenInUseAuthorization()
        }
        
        manager.rx_didUpdateLocations
<<<<<<< HEAD
            >- subscribeNext { x in 
                print("rx_didUpdateLocations \(x)")
=======
            >- subscribeNext { [weak self] x in 
                self?.debug("rx_didUpdateLocations \(x)")
>>>>>>> f978d02c
            }
            >- disposeBag.addDisposable
        
        manager.rx_didFailWithError
<<<<<<< HEAD
            >- subscribeNext { x in 
                print("rx_didFailWithError \(x)")
=======
            >- subscribeNext { [weak self] x in 
                self?.debug("rx_didFailWithError \(x)")
>>>>>>> f978d02c
            }
            >- disposeBag.addDisposable
        
        
        manager.startUpdatingLocation()
        
        
        
    }
    
    func debug(string: String) {
        println(string)
        debugLabel.text = string
    }
}
<|MERGE_RESOLUTION|>--- conflicted
+++ resolved
@@ -26,283 +26,201 @@
 }
 
 class APIWrappersViewController: ViewController {
-    
+
     @IBOutlet weak var debugLabel: UILabel!
-    
+
     @IBOutlet weak var openActionSheet: UIButton!
-    
+
     @IBOutlet weak var openAlertView: UIButton!
-    
+
     @IBOutlet weak var bbitem: UIBarButtonItem!
-    
+
     @IBOutlet weak var segmentedControl: UISegmentedControl!
-    
+
     @IBOutlet weak var switcher: UISwitch!
-    
+
     @IBOutlet weak var button: UIButton!
-    
+
     @IBOutlet weak var slider: UISlider!
-    
+
     @IBOutlet weak var textField: UITextField!
-    
+
     @IBOutlet weak var datePicker: UIDatePicker!
-    
+
     @IBOutlet weak var mypan: UIPanGestureRecognizer!
-    
+
     let disposeBag = DisposeBag()
-    
+
     let manager = CLLocationManager()
-    
+
     override func viewDidLoad() {
         super.viewDidLoad()
-        
+
         datePicker.date = NSDate(timeIntervalSince1970: 0)
-        
+
         let ash = UIActionSheet(title: "Title", delegate: nil, cancelButtonTitle: "Cancel", destructiveButtonTitle: "OK")
         let av = UIAlertView(title: "Title", message: "The message", delegate: nil, cancelButtonTitle: "Cancel", otherButtonTitles: "OK", "Two", "Three", "Four", "Five")
-        
+
         openActionSheet.rx_tap
-            >- subscribeNext { x in 
+            >- subscribeNext { x in
                 ash.showInView(self.view)
             }
             >- disposeBag.addDisposable
-        
+
         openAlertView.rx_tap
-            >- subscribeNext { x in 
+            >- subscribeNext { x in
                 av.show()
             }
             >- disposeBag.addDisposable
-        
+
         // MARK: UIActionSheet
-        
+
         ash.rx_clickedButtonAtIndex
-<<<<<<< HEAD
-            >- subscribeNext { x in 
-                print("UIActionSheet clickedButtonAtIndex \(x)")
-=======
-            >- subscribeNext { [weak self] x in 
+            >- subscribeNext { [weak self] x in
                 self?.debug("UIActionSheet clickedButtonAtIndex \(x)")
->>>>>>> f978d02c
-            }
-            >- disposeBag.addDisposable
-        
+            }
+            >- disposeBag.addDisposable
+
         ash.rx_willDismissWithButtonIndex
-<<<<<<< HEAD
-            >- subscribeNext { x in 
-                print("UIActionSheet willDismissWithButtonIndex \(x)")
-=======
-            >- subscribeNext { [weak self] x in 
+            >- subscribeNext { [weak self] x in
                 self?.debug("UIActionSheet willDismissWithButtonIndex \(x)")
->>>>>>> f978d02c
-            }
-            >- disposeBag.addDisposable
-        
+            }
+            >- disposeBag.addDisposable
+
         ash.rx_didDismissWithButtonIndex
-<<<<<<< HEAD
-            >- subscribeNext { x in 
-                print("UIActionSheet didDismissWithButtonIndex \(x)")
-                
-                av.show()
-=======
-            >- subscribeNext { [weak self] x in 
+            >- subscribeNext { [weak self] x in
                 self?.debug("UIActionSheet didDismissWithButtonIndex \(x)")
->>>>>>> f978d02c
-            }
-            >- disposeBag.addDisposable
-        
-        
+            }
+            >- disposeBag.addDisposable
+
+
         // MARK: UIAlertView
-        
+
         av.rx_clickedButtonAtIndex
-<<<<<<< HEAD
-            >- subscribeNext { x in 
-                print("UIAlertView clickedButtonAtIndex \(x)")
-=======
-            >- subscribeNext { [weak self] x in 
+            >- subscribeNext { [weak self] x in
                 self?.debug("UIAlertView clickedButtonAtIndex \(x)")
->>>>>>> f978d02c
-            }
-            >- disposeBag.addDisposable
-        
+            }
+            >- disposeBag.addDisposable
+
         av.rx_willDismissWithButtonIndex
-<<<<<<< HEAD
-            >- subscribeNext { x in 
-                print("UIAlertView willDismissWithButtonIndex \(x)")
-=======
-            >- subscribeNext { [weak self] x in 
+            >- subscribeNext { [weak self] x in
                 self?.debug("UIAlertView willDismissWithButtonIndex \(x)")
->>>>>>> f978d02c
-            }
-            >- disposeBag.addDisposable
-        
+            }
+            >- disposeBag.addDisposable
+
         av.rx_didDismissWithButtonIndex
-<<<<<<< HEAD
-            >- subscribeNext { x in 
-                print("UIAlertView didDismissWithButtonIndex \(x)")
-=======
-            >- subscribeNext { [weak self] x in 
+            >- subscribeNext { [weak self] x in
                 self?.debug("UIAlertView didDismissWithButtonIndex \(x)")
->>>>>>> f978d02c
-            }
-            >- disposeBag.addDisposable
-        
-        
-        
-        
-        
-        
-        
+            }
+            >- disposeBag.addDisposable
+
+
+
+
+
+
+
         // MARK: UIBarButtonItem
-        
+
         bbitem.rx_tap
-<<<<<<< HEAD
-            >- subscribeNext { x in 
-                print("UIBarButtonItem Tapped")
-=======
-            >- subscribeNext { [weak self] x in 
+            >- subscribeNext { [weak self] x in
                 self?.debug("UIBarButtonItem Tapped")
->>>>>>> f978d02c
-            }
-            >- disposeBag.addDisposable
-        
+            }
+            >- disposeBag.addDisposable
+
         // MARK: UISegmentedControl
-        
+
         segmentedControl.rx_value
-<<<<<<< HEAD
-            >- subscribeNext { x in 
-                print("UISegmentedControl value \(x)")
-=======
-            >- subscribeNext { [weak self] x in 
+            >- subscribeNext { [weak self] x in
                 self?.debug("UISegmentedControl value \(x)")
->>>>>>> f978d02c
-            }
-            >- disposeBag.addDisposable
-        
-        
+            }
+            >- disposeBag.addDisposable
+
+
         // MARK: UISwitch
-        
+
         switcher.rx_value
-<<<<<<< HEAD
-            >- subscribeNext { x in 
-                print("UISwitch value \(x)")
-=======
-            >- subscribeNext { [weak self] x in 
+            >- subscribeNext { [weak self] x in
                 self?.debug("UISwitch value \(x)")
->>>>>>> f978d02c
-            }
-            >- disposeBag.addDisposable
-        
-        
+            }
+            >- disposeBag.addDisposable
+
+
         // MARK: UIButton
-        
+
         button.rx_tap
-<<<<<<< HEAD
-            >- subscribeNext { x in 
-                print("UIButton Tapped")
-=======
-            >- subscribeNext { [weak self] x in 
+            >- subscribeNext { [weak self] x in
                 self?.debug("UIButton Tapped")
->>>>>>> f978d02c
-            }
-            >- disposeBag.addDisposable
-        
-        
+            }
+            >- disposeBag.addDisposable
+
+
         // MARK: UISlider
-        
+
         slider.rx_value
-<<<<<<< HEAD
-            >- subscribeNext { x in 
-                print("UISlider value \(x)")
-=======
-            >- subscribeNext { [weak self] x in 
+            >- subscribeNext { [weak self] x in
                 self?.debug("UISlider value \(x)")
->>>>>>> f978d02c
-            }
-            >- disposeBag.addDisposable
-        
-        
+            }
+            >- disposeBag.addDisposable
+
+
         // MARK: UIDatePicker
-        
+
         datePicker.rx_date
-<<<<<<< HEAD
-            >- subscribeNext { x in 
-                print("UIDatePicker date \(x)")
-=======
-            >- subscribeNext { [weak self] x in 
+            >- subscribeNext { [weak self] x in
                 self?.debug("UIDatePicker date \(x)")
->>>>>>> f978d02c
-            }
-            >- disposeBag.addDisposable
-        
-        
+            }
+            >- disposeBag.addDisposable
+
+
         // MARK: UITextField
-        
+
         textField.rx_text
-<<<<<<< HEAD
-            >- subscribeNext { [unowned self] x in
-                print("UITextField text \(x)")
-                self.textField.resignFirstResponder()
-=======
-            >- subscribeNext { [weak self] x in 
+            >- subscribeNext { [weak self] x in
                 self?.debug("UITextField text \(x)")
                 self?.textField.resignFirstResponder()
->>>>>>> f978d02c
-            }
-            >- disposeBag.addDisposable
-        
-        
+            }
+            >- disposeBag.addDisposable
+
+
         // MARK: UIGestureRecognizer
-        
+
         mypan.rx_event
-<<<<<<< HEAD
-            >- subscribeNext { x in 
-                print("UIGestureRecognizer event \(x)")
-=======
-            >- subscribeNext { [weak self] x in 
+            >- subscribeNext { [weak self] x in
                 self?.debug("UIGestureRecognizer event \(x.state)")
->>>>>>> f978d02c
-            }
-            >- disposeBag.addDisposable
-        
-        
+            }
+            >- disposeBag.addDisposable
+
+
         // MARK: CLLocationManager
-        
-        
-        if manager.respondsToSelector("requestWhenInUseAuthorization") {
+
+        if #available(iOS 8.0, *) {
             manager.requestWhenInUseAuthorization()
+        } else {
+            // Fallback on earlier versions
         }
-        
+
         manager.rx_didUpdateLocations
-<<<<<<< HEAD
-            >- subscribeNext { x in 
-                print("rx_didUpdateLocations \(x)")
-=======
-            >- subscribeNext { [weak self] x in 
+            >- subscribeNext { [weak self] x in
                 self?.debug("rx_didUpdateLocations \(x)")
->>>>>>> f978d02c
-            }
-            >- disposeBag.addDisposable
-        
+            }
+            >- disposeBag.addDisposable
+
         manager.rx_didFailWithError
-<<<<<<< HEAD
-            >- subscribeNext { x in 
-                print("rx_didFailWithError \(x)")
-=======
-            >- subscribeNext { [weak self] x in 
+            >- subscribeNext { [weak self] x in
                 self?.debug("rx_didFailWithError \(x)")
->>>>>>> f978d02c
-            }
-            >- disposeBag.addDisposable
-        
-        
+            }
+            >- disposeBag.addDisposable
+
+
         manager.startUpdatingLocation()
-        
-        
-        
+
+
+
     }
-    
+
     func debug(string: String) {
-        println(string)
+        print(string)
         debugLabel.text = string
     }
-}
+}